--- conflicted
+++ resolved
@@ -31,16 +31,10 @@
 
         template <typename F>
         void operator()(F f) {
-<<<<<<< HEAD
-            ++_usage_counter;
-#ifdef WIN32 // The implementation on Windows uses a scheduler that allows 512 tasks in the pool in parallel
-            stlab::default_executor()(std::move(f));
-=======
             ++counter();
             // The implementation on Windows or the mac uses a scheduler that allows many tasks in the pool in parallel
 #if defined(WIN32) || defined(__APPLE__)
-            stlab::default_scheduler()(std::move(f));
->>>>>>> 826164ba
+            stlab::default_executor()(std::move(f));
 #else
             // The default scheduler under Linux allows only as many tasks as there are physical cores. But this
             // can lead to a dead lock in some of the tests
