--- conflicted
+++ resolved
@@ -10,9 +10,6 @@
 #define _CHANNEL_TEST_HELPER_
 
 #include <stlab/channel.hpp>
-<<<<<<< HEAD
-#include <vector>
-=======
 #include <queue>
 
 class manual_scheduler
@@ -43,7 +40,6 @@
         stlab::default_scheduler()(std::chrono::system_clock::time_point::min(), std::move(t));
     }
 };
->>>>>>> 4493aa3e
 
 struct channel_test_fixture_base
 {
