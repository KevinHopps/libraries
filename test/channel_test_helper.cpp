--- conflicted
+++ resolved
@@ -10,10 +10,6 @@
 
 std::queue<std::function<void()>> manual_scheduler::_tasks;
 std::mutex                        manual_scheduler::_mutex;
-<<<<<<< HEAD
+
 int                               timed_sum::_x{0};
-std::mutex                        timed_sum::_mutex;
-=======
-
-std::atomic_int                   timed_sum::_x{ 0 };
->>>>>>> 1c102387
+std::mutex                        timed_sum::_mutex;