cmake_minimum_required(VERSION 2.8)

project(stlab C CXX)


set(CMAKE_SKIP_RPATH OFF)

if ("${CMAKE_CXX_COMPILER_ID}" STREQUAL "Clang" OR "${CMAKE_CXX_COMPILER_ID}" STREQUAL "GNU")  
  #set(CMAKE_CXX_FLAGS "-g -Wall -O3 -std=c++14 -fsanitize=thread -fexceptions -D_GLIBCXX_USE_CXX11_ABI=0")
  set(CMAKE_CXX_FLAGS "-O3 -g -Wall -std=c++14 -fexceptions -ftemplate-backtrace-limit=0 -D_GLIBCXX_USE_CXX11_ABI=0")
  set(CMAKE_LINK_FLAGS "-pthreads")
  SET (CMAKE_SHARED_LINKER_FLAGS ${CMAKE_SHARED_LINKER_FLAGS_INIT} $ENV{LDFLAGS})
endif()

set (Boost_MULTITHREADED ON) 

if(WIN32)
  add_definitions(-D_WIN32_WINNT=0x0601)
  #add_definitions( -DBOOST_ALL_NO_LIB )
  #add_definitions( -DBOOST_ALL_DYN_LINK )
  set (Boost_USE_STATIC_LIBS ON)
  set(CMAKE_CXX_FLAGS "${CMAKE_CXX_FLAGS} /EHsc")
else()
  set (Boost_USE_STATIC_LIBS ON)
endif(WIN32)

<<<<<<< HEAD
=======
if(EXISTS ${CMAKE_BINARY_DIR}/conanbuildinfo.cmake)
    include(${CMAKE_BINARY_DIR}/conanbuildinfo.cmake)
    set(CONAN_SYSTEM_INCLUDES ON)
    conan_basic_setup()
else()
    if(MSVC)
        set(Boost_USE_STATIC_LIBS TRUE)
    endif()
    
    find_package(Boost 1.60.0 COMPONENTS unit_test_framework)
    
    if(UNIX)
        add_definitions("-DBOOST_TEST_DYN_LINK")
    endif()
    include_directories(SYSTEM ${Boost_INCLUDE_DIR})
    link_directories(${Boost_LIBRARY_DIR})
endif()
>>>>>>> 7c6b253c

set (Boost_MULTITHREADED ON) 

set(CMAKE_THREAD_PREFER_PTHREAD TRUE)

find_package( Threads )

if(CMAKE_USE_PTHREADS_INIT)
    set(CMAKE_C_FLAGS ${CMAKE_C_FLAGS} "-pthread")
endif()

include_directories(.)

add_subdirectory(test)
add_subdirectory(playground)<|MERGE_RESOLUTION|>--- conflicted
+++ resolved
@@ -24,8 +24,6 @@
   set (Boost_USE_STATIC_LIBS ON)
 endif(WIN32)
 
-<<<<<<< HEAD
-=======
 if(EXISTS ${CMAKE_BINARY_DIR}/conanbuildinfo.cmake)
     include(${CMAKE_BINARY_DIR}/conanbuildinfo.cmake)
     set(CONAN_SYSTEM_INCLUDES ON)
@@ -43,7 +41,6 @@
     include_directories(SYSTEM ${Boost_INCLUDE_DIR})
     link_directories(${Boost_LIBRARY_DIR})
 endif()
->>>>>>> 7c6b253c
 
 set (Boost_MULTITHREADED ON) 
 
