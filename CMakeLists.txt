cmake_minimum_required( VERSION 3.2 )
set( CMAKE_CONFIGURATION_TYPES "Debug;Release" CACHE STRING "Supported configuration types" FORCE )

project( stlab LANGUAGES C CXX )

option( coverage "Enable binary instrumentation to collect test coverage information in the DEBUG configuration" )
option( stlab_testing "Compile the stlab tests and integrate with ctest" ${BUILD_TESTING} )

set( Boost_MULTITHREADED ON ) 
set( Boost_USE_STATIC_LIBS ON )

if( EXISTS ${CMAKE_BINARY_DIR}/conanbuildinfo.cmake )
    include( ${CMAKE_BINARY_DIR}/conanbuildinfo.cmake )
    set( CONAN_SYSTEM_INCLUDES ON )
    conan_basic_setup()
else()
    find_package( Boost 1.60.0 COMPONENTS unit_test_framework)
endif()

set( CMAKE_THREAD_PREFER_PTHREAD TRUE )
find_package( Threads )

add_library( stlab INTERFACE )

target_include_directories( stlab INTERFACE "${CMAKE_CURRENT_SOURCE_DIR}"
                                  INTERFACE "${Boost_INCLUDE_DIRS}" )

target_link_libraries( stlab INTERFACE ${CMAKE_THREAD_LIBS_INIT}
                             INTERFACE ${CONAN_LIBS} )
                           
target_sources( stlab INTERFACE
                "${CMAKE_CURRENT_SOURCE_DIR}/stlab/concurrency/channel.hpp"
                "${CMAKE_CURRENT_SOURCE_DIR}/stlab/concurrency/config.hpp"
                "${CMAKE_CURRENT_SOURCE_DIR}/stlab/concurrency/default_executor.hpp"
                "${CMAKE_CURRENT_SOURCE_DIR}/stlab/concurrency/executor_base.hpp"
                "${CMAKE_CURRENT_SOURCE_DIR}/stlab/concurrency/future.hpp"
                "${CMAKE_CURRENT_SOURCE_DIR}/stlab/concurrency/immediate_executor.hpp"
                "${CMAKE_CURRENT_SOURCE_DIR}/stlab/concurrency/main_executor.hpp"
                "${CMAKE_CURRENT_SOURCE_DIR}/stlab/concurrency/progress.hpp"
                "${CMAKE_CURRENT_SOURCE_DIR}/stlab/concurrency/system_timer.hpp"
<<<<<<< HEAD
				"${CMAKE_CURRENT_SOURCE_DIR}/stlab/concurrency/task.hpp"
=======
                "${CMAKE_CURRENT_SOURCE_DIR}/stlab/concurrency/task.hpp"
>>>>>>> 0021cb31
                "${CMAKE_CURRENT_SOURCE_DIR}/stlab/concurrency/traits.hpp"
                "${CMAKE_CURRENT_SOURCE_DIR}/stlab/concurrency/tuple_algorithm.hpp"
                "${CMAKE_CURRENT_SOURCE_DIR}/stlab/concurrency/utility.hpp" )

set( flags "${CMAKE_CURRENT_SOURCE_DIR}/cmake/${CMAKE_CXX_COMPILER_ID}.cmake" )
if( EXISTS ${flags} )
  include( ${flags} )
else()
  message( WARNING "No stlab-defined flags for ${CMAKE_CXX_COMPILER_ID} C++ compiler")
  message( STATUS "Only CMake defaults will be used")
endif()
target_compile_options( stlab INTERFACE ${stlab_interface_flags} )
              
if ( stlab_testing )
  enable_testing()
  add_subdirectory( test )
endif()
<|MERGE_RESOLUTION|>--- conflicted
+++ resolved
@@ -38,11 +38,7 @@
                 "${CMAKE_CURRENT_SOURCE_DIR}/stlab/concurrency/main_executor.hpp"
                 "${CMAKE_CURRENT_SOURCE_DIR}/stlab/concurrency/progress.hpp"
                 "${CMAKE_CURRENT_SOURCE_DIR}/stlab/concurrency/system_timer.hpp"
-<<<<<<< HEAD
-				"${CMAKE_CURRENT_SOURCE_DIR}/stlab/concurrency/task.hpp"
-=======
                 "${CMAKE_CURRENT_SOURCE_DIR}/stlab/concurrency/task.hpp"
->>>>>>> 0021cb31
                 "${CMAKE_CURRENT_SOURCE_DIR}/stlab/concurrency/traits.hpp"
                 "${CMAKE_CURRENT_SOURCE_DIR}/stlab/concurrency/tuple_algorithm.hpp"
                 "${CMAKE_CURRENT_SOURCE_DIR}/stlab/concurrency/utility.hpp" )
