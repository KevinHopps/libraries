/*
    Copyright 2015 Adobe
    Distributed under the Boost Software License, Version 1.0.
    (See accompanying file LICENSE_1_0.txt or copy at http://www.boost.org/LICENSE_1_0.txt)
*/

/**************************************************************************************************/

#ifndef STLAB_CONCURRENCY_FUTURE_HPP
#define STLAB_CONCURRENCY_FUTURE_HPP

#include <atomic>
#include <cassert>
#include <initializer_list>
#include <memory>
#include <mutex>
#include <vector>

#include <stlab/concurrency/config.hpp>
#include <stlab/concurrency/executor_base.hpp>
#include <stlab/concurrency/optional.hpp>
#include <stlab/concurrency/task.hpp>
#include <stlab/concurrency/traits.hpp>
#include <stlab/concurrency/tuple_algorithm.hpp>

#include <stlab/functional.hpp>
#include <stlab/utility.hpp>



/**************************************************************************************************/

namespace stlab {

/**************************************************************************************************/

inline namespace v1 {

/**************************************************************************************************/

enum class future_error_codes {	// names for futures errors
    broken_promise = 1,
    reduction_failed,
    no_state
};

/**************************************************************************************************/

namespace detail {

inline const char *Future_error_map(future_error_codes code) noexcept
{	// convert to name of future error
    switch (code)
    {	// switch on error code value
    case future_error_codes::broken_promise:
        return "broken promise";

    case future_error_codes::no_state:
        return "no state";

    case future_error_codes::reduction_failed:
        return "reduction failed";
    
    default:
        return nullptr;
    }
}

/**************************************************************************************************/

} // namespace detail

/**************************************************************************************************/

// future exception

class future_error : public std::logic_error
{
public:
    explicit future_error(future_error_codes code)
        : logic_error(""), _code(code)
    {}

    const future_error_codes& code() const noexcept {
        return _code;
    }

    const char *what() const noexcept override {
        return detail::Future_error_map(_code);
    }

private:
    const future_error_codes _code;	// the stored error code
};

/**************************************************************************************************/

namespace detail {

/**************************************************************************************************/

template <typename...> struct type_list { };

template <typename>
struct result_of_;

template <typename R, typename... Args>
struct result_of_<R(Args...)> { using type = R; };

template <typename F>
using result_of_t_ = typename result_of_<F>::type;

template <typename>
struct arguments_of_;

template <typename R, typename... Args>
struct arguments_of_<R(Args...)> { using type = type_list<Args...>; };


template <typename F, typename T>
struct result_of_when_all_t;

template <typename F>
struct result_of_when_all_t<F,void>
{
    using result_type = typename std::result_of<F()>::type;
};

template <typename F, typename T>
struct result_of_when_all_t
{
    using result_type = typename std::result_of<F(const std::vector<T>&)>::type;
};

template <typename F, typename T>
struct result_of_when_any_t;

template <typename F>
struct result_of_when_any_t<F, void>
{
    using result_type = typename std::result_of<F(size_t)>::type;
};

template <typename F, typename R>
struct result_of_when_any_t
{
    using result_type = typename std::result_of<F(R, size_t)>::type;
};


/**************************************************************************************************/

} // namespace detail

/**************************************************************************************************/

template <typename...> class packaged_task;

template <typename, typename = void> class future;

/**************************************************************************************************/

namespace detail {

/**************************************************************************************************/

template <typename>
struct packaged_task_from_signature;

template <typename R, typename... Args>
struct packaged_task_from_signature<R (Args...)> {
    using type = packaged_task<Args...>;
};

template <typename T>
using packaged_task_from_signature_t = typename packaged_task_from_signature<T>::type;

/**************************************************************************************************/

template<typename>
struct reduced_;

template<>
struct reduced_<future<void>>
{
    using type = void;
};

template<typename T>
struct reduced_<future<T>>
{
    using type = T;
};

template <typename T>
struct reduced_
{
    using type = T;
};

template <typename T>
using reduced_t = typename reduced_<T>::type;


template <typename T>
struct reduction_helper;

/**************************************************************************************************/

template <typename T, typename = void>
struct value_setter;

} // namespace detail

/**************************************************************************************************/

template <typename Sig, typename S, typename F>
auto package(S&&, F&&)
    -> std::pair<detail::packaged_task_from_signature_t<Sig>, future<detail::result_of_t_<Sig>>>;

/**************************************************************************************************/

namespace detail {

/**************************************************************************************************/

template <class, class> struct shared;
template <typename, typename = void> struct shared_base;

/**************************************************************************************************/

template <typename T>
struct shared_future {
    virtual ~shared_future() = default;
};

template <typename... Args>
struct shared_task {
    virtual ~shared_task() = default;
    virtual void remove_promise() = 0;
    virtual void add_promise() = 0;

    virtual void operator()(Args... args) = 0;
};

/**************************************************************************************************/

template <typename T>
struct shared_base<T, enable_if_copyable<T>> : std::enable_shared_from_this<shared_base<T>> {
    using then_t = std::vector<std::pair<executor_t, task<void()>>>;

    executor_t                          _executor;
    stlab::optional<T>                  _result;
    reduction_helper<T>                 _reduction_helper;
    stlab::optional<std::exception_ptr> _error;
    std::mutex                          _mutex;
    std::atomic_bool                    _ready{false};
    then_t                              _then;

    explicit shared_base(executor_t s) : _executor(std::move(s)) { }

    template <typename F>
    auto then(F f) { return then(_executor, std::move(f)); }

    template <typename S, typename F>
    auto then(S&& s, F&& f) {
        return recover(std::forward<S>(s), [_f = std::forward<F>(f)](const auto& x){
            return _f(x._p->get_ready());
        });
    }

    template <typename F>
    auto recover(F&& f) { return recover(_executor, std::forward<F>(f)); }

    template <typename S, typename F>
    auto recover(S s, F&& f) {
        auto p = package<std::result_of_t<F(future<T>)>()>(s,
            [_f = std::forward<F>(f), _p = future<T>(this->shared_from_this())]() mutable {
                return std::move(_f)(std::move(_p));
            });

        bool ready;
        {
            std::unique_lock<std::mutex> lock(_mutex);
            ready = _ready;
            if (!ready)
                _then.emplace_back(std::move(s), std::move(p.first));
        }
        if (ready)
            s(std::move(p.first));

        return reduce(std::move(p.second));
    }

    template <typename F>
    auto then_r(bool unique, F&& f) { return then_r(unique, _executor, std::forward<F>(f)); }

    template <typename S, typename F>
<<<<<<< HEAD
    auto then_r(bool unique, S s, F f) {
        return recover_r(unique, std::move(s), [_f = std::move(f)](auto x){
            return _f(std::move(*(std::move(x).get_try())));
=======
    auto then_r(bool unique, S&& s, F&& f) {
        return recover_r(unique, std::forward<S>(s), [_f = std::forward<F>(f)](auto x){
            return _f(std::move(x).get_try().get());
>>>>>>> 8790e2a3
        });
    }

    template <typename F>
    auto recover_r(bool unique, F&& f) { return recover_r(unique, _executor, std::forward<F>(f)); }

    template <typename S, typename F>
    auto recover_r(bool unique, S&& s, F&& f) {
        if (!unique) return recover(std::forward<S>(s),std::forward<F>(f));

        auto p = package<std::result_of_t<F(future<T>)>()>(s,
            [_f = std::forward<F>(f), _p = future<T>(this->shared_from_this())] {
                return _f(std::move(_p));
            });

        bool ready;
        {
            std::unique_lock<std::mutex> lock(_mutex);
            ready = _ready;
            if (!ready)
                _then.emplace_back(std::move(s), std::move(p.first));
        }
        if (ready) s(std::move(p.first));

        return reduce(std::move(p.second));
    }

    template <typename R>
    auto reduce(R&& r) {
        return std::forward<R>(r);
    }

    auto reduce(future<future<void>>&& r) -> future<void>;

    template <typename R>
    auto reduce(future<future<R>>&& r) -> future<R>;


    void set_exception(std::exception_ptr error) {
        _error = std::move(error);
        then_t then;
        {
            std::unique_lock<std::mutex> lock(_mutex);
            then = move(_then);
            _ready = true;
        }
        // propagate exception with scheduling
        for (auto& e : then) { e.first(std::move(e.second)); }
    }

    template <typename F, typename... Args>
    void set_value(F& f, Args&&... args);

    bool is_ready() const&{
        return _ready;
    }
    
    // get_ready() is called internally on continuations when we know _ready is true;
    auto get_ready() -> const T& {
        #ifndef NDEBUG
        {
            std::unique_lock<std::mutex> lock(_mutex);
            assert(_ready && "FATAL (sean.parent) : get_ready() called but not ready!");
        }
        #endif
        if (_error) std::rethrow_exception(*_error);
        return *_result;
    }

    auto get_try() -> stlab::optional<T> {
        bool ready = false;
        {
            std::unique_lock<std::mutex> lock(_mutex);
            ready = _ready;
        }
        if (ready) {
            if (_error) std::rethrow_exception(*_error);
            return _result;
        }
        return {};
    }

    auto get_try_r(bool unique) -> stlab::optional<T> {
        if (!unique) return get_try();

        bool ready = false;
        {
            std::unique_lock<std::mutex> lock(_mutex);
            ready = _ready;
        }
        if (ready) {
            if (_error) std::rethrow_exception(*_error);
            return std::move(_result);
        }
        return {};
    }
};

/**************************************************************************************************/

template <typename T>
struct shared_base<T, enable_if_not_copyable<T>> : std::enable_shared_from_this<shared_base<T>> {
    using then_t = std::pair<executor_t, task<void()>>;

    executor_t                          _executor;
    stlab::optional<T>                  _result;
    reduction_helper<T>                 _reduction_helper;
    stlab::optional<std::exception_ptr> _error;
    std::mutex                          _mutex;
    std::atomic_bool                    _ready{false};
    then_t                              _then;

    explicit shared_base(executor_t s) : _executor(std::move(s)) { }

    template <typename F>
    auto then_r(bool unique, F&& f) { return then_r(unique, _executor, std::forward<F>(f)); }

    template <typename S, typename F>
<<<<<<< HEAD
    auto then_r(bool unique, S s, F f) {
        return recover_r(unique, std::move(s), [_f = std::move(f)](auto x) mutable {
            return _f(std::move(*std::move(x).get_try()));
=======
    auto then_r(bool unique, S&& s, F&& f) {
        return recover_r(unique, std::forward<S>(s), [_f = std::forward<F>(f)](auto x) mutable {
            return std::move(_f)(std::move(x).get_try().value());
>>>>>>> 8790e2a3
        });
    }

    template <typename F>
    auto recover_r(bool unique, F&& f) { return recover_r(unique, _executor, std::forward<F>(f)); }

    template <typename S, typename F>
    auto recover_r(bool, S s, F&& f) {
        // rvalue case unique is assumed.
        auto p = package<std::result_of_t<F(future<T>)>()>(s,
            [_f = std::forward<F>(f), _p = future<T>(this->shared_from_this())] () mutable {
                return _f(std::move(_p));
            });

        bool ready;
        {
            std::unique_lock<std::mutex> lock(_mutex);
            ready = _ready;
            if (!ready)
                _then = { std::move(s), std::move(p.first) };
        }
        if (ready)
            s(std::move(p.first));

        return reduce(std::move(p.second));
    }

    template <typename R>
    auto reduce(R&& r) {
        return std::forward<R>(r);
    }

    template <typename R>
    auto reduce(future<future<R>>&& r) -> future<R>;


    void set_exception(std::exception_ptr error) {
        _error = std::move(error);
        then_t then;
        {
            std::unique_lock<std::mutex> lock(_mutex);
            if (_then.second)
                then = std::move(_then);
            _ready = true;
        }
        // propagate exception without scheduling
        if (then.second) then.second();
    }
    template <typename F, typename... Args>
    void set_value(F& f, Args&&... args);

    bool is_ready() const {
        return _ready;
    }

    auto get_try() -> stlab::optional<T> {
        return get_try_r(true);
    }

    auto get_try_r(bool) -> stlab::optional<T> {
        bool ready = false;
        {
            std::unique_lock<std::mutex> lock(_mutex);
            ready = _ready;
        }
        if (ready) {
            if (_error) std::rethrow_exception(*_error);
            return std::move(_result);
        }
        return {};
    }
};

/**************************************************************************************************/

template <>
struct shared_base<void> : std::enable_shared_from_this<shared_base<void>> {
    using then_t = std::vector<std::pair<executor_t, task<void()>>>;

    executor_t                          _executor;
    stlab::optional<std::exception_ptr> _error;
    std::mutex                          _mutex;
    std::atomic_bool                    _ready{false};
    then_t                              _then;

    explicit shared_base(executor_t s) : _executor(std::move(s)) { }

    template <typename F>
    auto then(F&& f) { return then(_executor, std::forward<F>(f)); }

    template <typename S, typename F>
    auto then(S&& s, F&& f) {
        return recover(std::forward<S>(s), [_f = std::forward<F>(f)](auto x) mutable {
            x.get_try(); // throw if error
            return std::move(_f)();
        });
    }

    template <typename F>
    auto then_r(bool, F&& f) { return then(_executor, std::forward<F>(f)); }

    template <typename S, typename F>
    auto then_r(bool, S&& s, F&& f) { return then(std::forward<S>(s), std::forward<F>(f)); }

    template <typename F>
    auto recover(F&& f) { return recover(_executor, std::forward<F>(f)); }

    template <typename S, typename F>
    auto recover(S s, F&& f) -> future<reduced_t<std::result_of_t<F(future<void>)>>>;

    template <typename F>
    auto recover_r(bool, F&& f) { return recover(_executor, std::forward<F>(f)); }

    template <typename S, typename F>
    auto recover_r(bool, S&& s, F&& f) { return recover(std::forward<S>(s), std::forward<F>(f)); }

    template <typename R>
    auto reduce(R&& r) {
        return std::forward<R>(r);
    }

    auto reduce(future<future<void>>&& r) -> future<void>;

    template <typename R>
    auto reduce(future<future<R>>&& r) -> future<R>;

    void set_exception(std::exception_ptr error) {
        _error = std::move(error);
        then_t then;
        {
            std::unique_lock<std::mutex> lock(_mutex);
            then = std::move(_then);
            _ready = true;
        }
        // propagate exception with scheduling 
        for (auto& e : then) { e.first(std::move(e.second)); }
    }

    bool is_ready() const& {
        return _ready;
    }

    auto get_try() -> bool {
        bool ready = false;
        {
            std::unique_lock<std::mutex> lock(_mutex);
            ready = _ready;
        }
        if (ready) {
            if (_error) std::rethrow_exception(*_error);
            return true;
        }
        return false;
    }

    auto get_try_r(bool) { return get_try(); }

    template <typename F, typename... Args>
    void set_value(F& f, Args&&... args);
};

template <class F, class R, class... Args>
struct shared<F, R (Args...)> : shared_base<R>, shared_task<Args...>
{
    std::atomic_size_t _promise_count;
    boost::optional<F> _f;

    template <class G>
    shared(executor_t s, G&& f) : shared_base<R>(std::move(s)), _f(std::forward<G>(f)) {
        _promise_count = 1;
    }

    /*
        NOTE (sean.parent) : There is some twisted logic in here. The promise count is used
        by the packaged task. When it destructs the promise count is artificially decremented, _f
        is reset which breaks a retain loop on this shared object. Without the optional and reset()
        we have a memory leak.
    */

    void remove_promise() override {
        if (std::is_same<R, reduced_t<R>>::value) {
            // this safety check is only possible in case of no reduction
            if (--_promise_count == 0) {
                std::unique_lock<std::mutex> lock(this->_mutex);
                if (!this->_ready) {
                    _f.reset();
                    this->_error = std::make_exception_ptr(future_error(future_error_codes::broken_promise));
                    this->_ready = true;
                }
            }
        } else {
            --_promise_count;
        }
    }

    void add_promise() override { ++_promise_count; }

    void operator()(Args... args) override {
        try {
            this->set_value(_f.get(), std::move(args)...);
        } catch(...) {
            this->set_exception(std::current_exception());
        }
        _f.reset();
    }
};

/**************************************************************************************************/

} // detail

/**************************************************************************************************/

template<typename... Args>
class packaged_task {
    using ptr_t = std::weak_ptr<detail::shared_task<Args...>>;

    ptr_t _p;

    explicit packaged_task(ptr_t p) : _p(std::move(p)) { }

    template <typename Signature, typename S, typename F>
    friend auto package(S&&, F&&)
        -> std::pair<detail::packaged_task_from_signature_t<Signature>,
                future<detail::result_of_t_<Signature>>>;

    template <typename Signature, typename S, typename F>
    friend auto package_with_broken_promise(S&&, F&&)
        ->std::pair<detail::packaged_task_from_signature_t<Signature>,
        future<detail::result_of_t_<Signature>>>;

public:
    packaged_task() = default;

    ~packaged_task() {
        auto p = _p.lock();
        if (p) p->remove_promise();
    }

    packaged_task(const packaged_task& x) : _p(x._p) {
        auto p = _p.lock();
        if (p) p->add_promise();
    }

    packaged_task(packaged_task&&) noexcept = default;
    packaged_task& operator=(const packaged_task& x) {
        auto tmp = x; *this = std::move(tmp); return *this;
    }
    packaged_task& operator=(packaged_task&& x) noexcept = default;

    template <typename... A>
    void operator()(A&&... args) const {
        auto p = _p.lock();
        if (p) (*p)(std::forward<A>(args)...);
    }
};

/**************************************************************************************************/

template <typename T>
class future<T, enable_if_copyable<T>> {
    using ptr_t = std::shared_ptr<detail::shared_base<T>>;
    ptr_t _p;

    explicit future(ptr_t p) : _p(std::move(p)) { }

    template <typename Signature, typename S, typename F>
    friend auto package(S&&, F&&)
        -> std::pair<detail::packaged_task_from_signature_t<Signature>,
                future<detail::result_of_t_<Signature>>>;

    template <typename Signature, typename S, typename F>
    friend auto package_with_broken_promise(S&&, F&&)
        ->std::pair<detail::packaged_task_from_signature_t<Signature>,
        future<detail::result_of_t_<Signature>>>;

    friend struct detail::shared_base<T>;

    template <typename, typename>
    friend struct detail::value_setter;
  
  public:
    using result_type = T;

    future() = default;

    void swap(future& x) noexcept { std::swap(_p, x._p); }

    inline friend void swap(future& x, future& y) { x.swap(y); }
    inline friend bool operator==(const future& x, const future& y) { return x._p == y._p; }
    inline friend bool operator!=(const future& x, const future& y) { return !(x == y); }


    bool valid() const { return static_cast<bool>(_p); }

    template <typename F>
    auto then(F&& f) const& {
        return _p->then(std::forward<F>(f));
    }

    template <typename S, typename F>
    auto then(S&& s, F&& f) const& {
        return _p->then(std::forward<S>(s), std::forward<F>(f));
    }

    template <typename F>
    auto then(F&& f) && {
        return _p->then_r(_p.unique(), std::forward<F>(f));
    }

    template <typename S, typename F>
    auto then(S&& s, F&& f) && {
        return _p->then_r(_p.unique(), std::forward<S>(s), std::forward<F>(f));
    }

    template <typename F>
    auto recover(F&& f) const& {
        return _p->recover(std::forward<F>(f));
    }

    template <typename S, typename F>
    auto recover(S&& s, F&& f) const& {
        return _p->recover(std::forward<S>(s), std::forward<F>(f));
    }

    template <typename F>
    auto recover(F&& f) && {
        return _p->recover_r(_p.unique(), std::forward<F>(f));
    }

    template <typename S, typename F>
    auto recover(S&& s, F&& f) && {
        return _p->recover_r(_p.unique(), std::forward<S>(s), std::forward<F>(f));
    }

    void detach() const {
        then([_hold = _p](auto f){ }, [](const auto& x){ });
    }

    void reset() {
        _p.reset();
    }

    bool is_ready() const& {
        return _p && _p->is_ready();
    }

    auto get_try() const& {
        return _p->get_try();
    }

    auto get_try() && {
        return _p->get_try_r(_p.unique());
    }

    stlab::optional<std::exception_ptr> error() const& {
        return _p->_error;
    }
};

/**************************************************************************************************/

template <>
class future<void, void> {
    using ptr_t = std::shared_ptr<detail::shared_base<void>>;
    ptr_t _p;

    explicit future(ptr_t p) : _p(std::move(p)) { }

    template <typename Signature, typename S, typename F>
    friend auto package(S&&, F&&)
        -> std::pair<detail::packaged_task_from_signature_t<Signature>,
                future<detail::result_of_t_<Signature>>>;

    template <typename Signature, typename S, typename F>
    friend auto package_with_broken_promise(S&&, F&&)
        ->std::pair<detail::packaged_task_from_signature_t<Signature>,
        future<detail::result_of_t_<Signature>>>;

    template <typename, typename>
    friend struct detail::value_setter;

    friend struct detail::shared_base<void>;

  public:
    using result_type = void;

    future() = default;

    void swap(future& x) noexcept { std::swap(_p, x._p); }

    inline friend void swap(future& x, future& y) { x.swap(y); }
    inline friend bool operator==(const future& x, const future& y) { return x._p == y._p; }
    inline friend bool operator!=(const future& x, const future& y) { return !(x == y); }


    bool valid() const { return static_cast<bool>(_p); }

    template <typename F>
    auto then(F&& f) const& {
        return _p->then(std::forward<F>(f));
    }

    template <typename S, typename F>
    auto then(S&& s, F&& f) const& {
        return _p->then(std::forward<S>(s), std::forward<F>(f));
    }

    template <typename F>
    auto then(F&& f) && {
        return _p->then_r(_p.unique(), std::forward<F>(f));
    }

    template <typename S, typename F>
    auto then(S&& s, F&& f) && {
        return _p->then_r(_p.unique(), std::forward<S>(s), std::forward<F>(f));
    }

    template <typename F>
    auto recover(F&& f) const& {
        return _p->recover(std::forward<F>(f));
    }

    template <typename S, typename F>
    auto recover(S&& s, F&& f) const& {
        return _p->recover(std::forward<S>(s), std::forward<F>(f));
    }

    template <typename F>
    auto recover(F&& f) && {
        return _p->recover_r(_p.unique(), std::forward<F>(f));
    }

    template <typename S, typename F>
    auto recover(S&& s, F&& f) && {
        return _p->recover_r(_p.unique(), std::forward<S>(s), std::forward<F>(f));
    }

    void detach() const {
        then([_hold = _p](auto f){ }, [](){ });
    }

    void reset() {
        _p.reset();
    }

    bool is_ready() const& {
        return _p && _p->is_ready();
    }

    bool get_try() const& {
        return _p->get_try();
    }

    stlab::optional<std::exception_ptr> error() const& {
        return _p->_error;
    }
};

/**************************************************************************************************/

template <typename T>
class future<T, enable_if_not_copyable<T>> {
    using ptr_t = std::shared_ptr<detail::shared_base<T>>;
    ptr_t _p;

    explicit future(ptr_t p) : _p(std::move(p)) { }
    future(const future&) = default;

    template <typename Signature, typename S, typename F>
    friend auto package(S&&, F&&)
        -> std::pair<detail::packaged_task_from_signature_t<Signature>,
                future<detail::result_of_t_<Signature>>>;

    template <typename Signature, typename S, typename F>
    friend auto package_with_broken_promise(S&&, F&&)
        ->std::pair<detail::packaged_task_from_signature_t<Signature>,
        future<detail::result_of_t_<Signature>>>;

    friend struct detail::shared_base<T>;

    template <typename, typename>
    friend struct detail::value_setter;

  public:
    using result_type = T;

    future() = default;
    future(future&&) noexcept = default;
    future& operator=(const future&) = delete;
    future& operator=(future&&) noexcept = default;

    void swap(future& x) noexcept { std::swap(_p, x._p); }

    inline friend void swap(future& x, future& y) { x.swap(y); }
    inline friend bool operator==(const future& x, const future& y) { return x._p == y._p; }
    inline friend bool operator!=(const future& x, const future& y) { return !(x == y); }
  
    bool valid() const { return static_cast<bool>(_p); }

    template <typename F>
    auto then(F&& f) && {
        return _p->then_r(_p.unique(), std::forward<F>(f));
    }

    template <typename S, typename F>
    auto then(S&& s, F&& f) && {
        return _p->then_r(_p.unique(), std::forward<S>(s), std::forward<F>(f));
    }

    template <typename F>
    auto recover(F&& f) && {
        return _p->recover_r(_p.unique(), std::forward<F>(f));
    }

    template <typename S, typename F>
    auto recover(S&& s, F&& f) && {
        return _p->recover_r(_p.unique(), std::forward<S>(s), std::forward<F>(f));
    }

    void detach() const {
        _p->then_r(_p.unique(), [_hold = _p](auto f) {}, [](auto&&) {});
    }

    void reset() {
        _p.reset();
    }

    bool is_ready() const& {
        return _p && _p->is_ready();
    }

    auto get_try() const& {
        return _p->get_try();
    }

    auto get_try() && {
        return _p->get_try_r(_p.unique());
    }

    stlab::optional<std::exception_ptr> error() const& {
        return _p->_error;
    }
};

template <typename Sig, typename S, typename F>
auto package(S&& s, F&& f) -> std::pair<detail::packaged_task_from_signature_t<Sig>, future<detail::result_of_t_<Sig>>> {
    auto p = std::make_shared<detail::shared<std::decay_t<F>, Sig>>(std::forward<S>(s), std::forward<F>(f));
    return std::make_pair(detail::packaged_task_from_signature_t<Sig>(p),
            future<detail::result_of_t_<Sig>>(p));
}

template <typename Sig, typename S, typename F>
auto package_with_broken_promise(S&& s, F&& f) -> std::pair<detail::packaged_task_from_signature_t<Sig>, future<detail::result_of_t_<Sig>>> {
    auto p = std::make_shared<detail::shared<std::decay_t<F>, Sig>>(std::forward<S>(s), std::forward<F>(f));
    auto result = std::make_pair(detail::packaged_task_from_signature_t<Sig>(p),
        future<detail::result_of_t_<Sig>>(p));
    result.second._p->_error = std::make_exception_ptr(future_error(future_error_codes::broken_promise));
    result.second._p->_ready = true;
    return result;
}

/**************************************************************************************************/

namespace detail {

template <typename F>
struct assign_ready_future {
    template <typename T>
    static void assign(T& x, F& f) {
        x = *(std::move(f).get_try());
    }
};

template <>
struct assign_ready_future<future<void>> {
    template <typename T>
    static void assign(T& x, future<void>& f) {
        x = std::move(typename T::value_type()); // to set the optional
    }
};

template <typename F, typename Args>
struct when_all_shared {
    // decay
    Args                                _args;
    future<void>                        _holds[std::tuple_size<Args>::value] {};
    std::atomic_size_t                  _remaining{std::tuple_size<Args>::value};
    std::atomic_flag                    _error_happened = ATOMIC_FLAG_INIT;
    stlab::optional<std::exception_ptr> _error;
    packaged_task<>                     _f;

    template <std::size_t index, typename FF>
    void done(FF& f) {
        assign_ready_future<FF>::assign(std::get<index>(_args), f);
        if (--_remaining == 0) _f();
    }

    void failure(std::exception_ptr error) {
        auto before = _error_happened.test_and_set();
        if (before == false) {
            for (auto& h : _holds) h.reset();
            _error = std::move(error);
            _f();
        }
    }

};

template <size_t S, typename R>
struct when_any_shared {
    using result_type = R;
    // decay
    stlab::optional<R>                  _arg;
    future<void>                        _holds[S]{};
    std::atomic_size_t                  _remaining{S};
    std::atomic_flag                    _value_received = ATOMIC_FLAG_INIT;
    stlab::optional<std::exception_ptr> _error;
    size_t                              _index;
    packaged_task<>                     _f;

    void failure(std::exception_ptr error) {
        if (--_remaining == 0) {
            _error = std::move(error);
            _f();
        }
    }

    template <size_t index, typename FF>
    void done(FF&& f) {
        auto before = _value_received.test_and_set();
        if (before == false) {
            _arg = std::move(*std::forward<FF>(f).get_try());
            _index = index;
            _f();
        }
    }

    template <typename F>
    auto apply(F& f) {
        return f(std::move(*_arg), _index);
    }
};

template <size_t S>
struct when_any_shared<S, void> {
    using result_type = void;
    // decay
    future<void>                        _holds[S]{};
    std::atomic_size_t                  _remaining{S};
    std::atomic_flag                    _value_received = ATOMIC_FLAG_INIT;
    stlab::optional<std::exception_ptr> _error;
    size_t                              _index;
    packaged_task<>                     _f;

    void failure(std::exception_ptr error) {
        if (--_remaining == 0) {
            _error = std::move(error);
            _f();
        }
    }

    template <size_t index, typename FF>
    void done(FF&& f) {
        auto before = _value_received.test_and_set();
        if (before == false) {
            _index = index;
            _f();
        }
    }

    template <typename F>
    auto apply(F& f) {
        return f(_index);
    }
};

inline void rethrow_if_false(bool x, stlab::optional<std::exception_ptr>& p) {
    if (!x) std::rethrow_exception(*p);;
}

template <typename F, typename Args, typename P, std::size_t... I>
auto apply_when_all_args_(F& f, Args& args, P& p, std::index_sequence<I...>) {
    (void)std::initializer_list<int>{(rethrow_if_false(static_cast<bool>(std::get<I>(args)), p->_error), 0)... };
    return apply_optional_indexed<index_sequence_transform_t<std::make_index_sequence<std::tuple_size<Args>::value>,
        remove_placeholder<Args>::template function>>(f, args);
}

template <typename F, typename P>
auto apply_when_all_args(F& f, P& p) {
    return apply_when_all_args_(f, p->_args, p, std::make_index_sequence<std::tuple_size<decltype(p->_args)>::value>());
}

template <typename F, typename P>
auto apply_when_any_arg(F& f, P& p) {
    if (p->_error) {
        std::rethrow_exception(*p->_error);
    }

    return p->apply(f);
}

template <std::size_t i, typename P, typename T>
void attach_when_arg_(const std::shared_ptr<P>& p, T a) {
    p->_holds[i] = std::move(a).recover([_w = std::weak_ptr<P>(p)](auto x){
        auto p = _w.lock(); if (!p) return;

        auto error = x.error();
        if (error) {
            p->failure(*error);
        }
        else {
            p->template done<i>(x);
        }
    });
}

template <typename P, typename... Ts, std::size_t... I>
void attach_when_args_(std::index_sequence<I...>, const std::shared_ptr<P>& p, Ts... a) {
    (void)std::initializer_list<int>{(attach_when_arg_<I>(p, a), 0)...};
}

template <typename P, typename... Ts>
void attach_when_args(const std::shared_ptr<P>& p, Ts... a) {
    attach_when_args_(std::make_index_sequence<sizeof...(Ts)>(), p, std::move(a)...);
}

} // namespace detail

/**************************************************************************************************/

template <typename E, typename F, typename... Ts>
auto when_all(E executor, F f, future<Ts>... args) {
    using vt_t = voidless_tuple<Ts...>;
    using opt_t = optional_placeholder_tuple<Ts...>;
    using result_t = decltype(detail::apply_tuple(std::declval<F>(), std::declval<vt_t>()));

    auto shared = std::make_shared<detail::when_all_shared<F, opt_t>>();
    auto p = package<result_t()>(std::move(executor), [_f = std::move(f), _p = shared] {
        return detail::apply_when_all_args(_f, _p);
    });
    shared->_f = std::move(p.first);

    detail::attach_when_args(shared, std::move(args)...);

    return std::move(p.second);
}

/**************************************************************************************************/

template <typename T>
struct make_when_any {
    template <typename E, typename F, typename... Ts>
    static auto make(E executor, F f, future<T> arg, future<Ts>... args) {
        using result_t = typename std::result_of<F(T, size_t)>::type;

        auto shared = std::make_shared<detail::when_any_shared<sizeof...(Ts)+1, T>>();
        auto p = package<result_t()>(std::move(executor), [_f = std::move(f), _p = shared]{
            return detail::apply_when_any_arg(_f, _p);
        });
        shared->_f = std::move(p.first);

        detail::attach_when_args(shared, std::move(arg), std::move(args)...);

        return std::move(p.second);
    }
};

/**************************************************************************************************/

template <>
struct make_when_any<void> {
    template <typename E, typename F, typename... Ts>
    static auto make(E executor, F&& f, future<Ts>... args) {
        using result_t = typename std::result_of<F(size_t)>::type;

        auto shared = std::make_shared<detail::when_any_shared<sizeof...(Ts), void>>();
        auto p = package<result_t()>(std::move(executor), [_f = std::forward<F>(f), _p = shared]{
            return detail::apply_when_any_arg(_f, _p);
        });
        shared->_f = std::move(p.first);

        detail::attach_when_args(shared, std::move(args)...);

        return std::move(p.second);
    }
};

/**************************************************************************************************/

template <typename E, typename F, typename T, typename... Ts>
auto when_any(E executor, F&& f, future<T> arg, future<Ts>... args) {
    return make_when_any<T>::make(std::move(executor), std::forward<F>(f), std::move(arg), std::move(args)...);
}

/**************************************************************************************************/

namespace detail {
template <typename T>
struct value_storer
{
    template <typename C, typename F>
    static void store(C& c, F&& f, size_t index) {
        c._results = std::move(*std::forward<F>(f).get_try());
        c._index = index;
    }
};

template <typename T>
struct value_storer<std::vector<T>>
{
    template <typename C, typename F>
    static void store(C& c, F&& f, size_t index) {
        c._results[index] = std::move(*std::forward<F>(f).get_try());
    }
};

template <bool Indxed, typename R>
struct result_creator;

template <>
struct result_creator<true, void>
{
    template <typename C>
    static auto go(C& context) { return context._f(context._index); }
};

template <>
struct result_creator<false, void>
{
    template <typename C>
    static auto go(C& context) { return context._f(); }
};

template <typename R>
struct result_creator<true, R>
{
    template <typename C>
    static auto go(C& context) { return context._f(context._results, context._index); }
};

template <typename R>
struct result_creator<false, R>
{
    template <typename C>
    static auto go(C& context) { return context._f(context._results); }
};


template<typename F, bool Indexed, typename R>
struct context_result
{
    using result_type = R;

    R                                     _results;
    stlab::optional<std::exception_ptr>   _error;
    size_t                                _index;
    F                                     _f;

    context_result(F f, size_t s)
        : _index(0)
        , _f(std::move(f))
    {
        init(_results, s);
    }

    template <typename T>
    void init(std::vector<T>& v, size_t s) {
        v.resize(s);
    }

    template <typename T>
    void init(T&, size_t) {}

    template <typename FF>
    void apply(FF&& f, size_t index) {
        value_storer<R>::store(*this, std::forward<FF>(f), index);
    }

    void apply(std::exception_ptr error, size_t) {
        _error = std::move(error);
    }

    auto operator()() {
        return result_creator<Indexed,R>::go(*this);
    }
};

template<typename F, bool Indexed>
struct context_result<F, Indexed, void>
{
    stlab::optional<std::exception_ptr>   _error;
    size_t                                _index;
    F                                     _f;

    context_result(F f, size_t)
        : _f(std::move(f))
    {}

    template <typename FF>
    void apply(FF&&, size_t index) {
        _index = index;
    }

    void apply(std::exception_ptr error, size_t) {
        _error = std::move(error);
    }

    auto operator()() {
        return result_creator<Indexed, void>::go(*this);
    }
};

/**************************************************************************************************/

/*
 * This specialization is used for cases when only one ready future is enough to move forward.
 * In case of when_any, the first successfull future triggers the continuation. All others are cancelled.
 * In case of when_all, after the first error, this future cannot be fullfilled anymore and so we cancel the
 * all the others.
 */
struct single_trigger
{
    template <typename C, typename F>
    static void go(C& context, F&& f, size_t index) {
        auto before = context._single_event_trigger.test_and_set();
        if (!before) {
            for (auto& h : context._holds) h.reset();
            context.apply(std::forward<F>(f), index);
            context._f();
        }
    }
};

/*
* This specialization is used for cases when all futures must be fulfilled before the continuation is triggered.
* In case of when_any it means, that the error case handling is started, because all futures failed.
* In case of when_all it means, that after all futures were fulfilled, the continuation is started.
*/
struct all_trigger
{
    template <typename C, typename F>
    static void go(C& context, F&& f, size_t index) {
        context.apply(std::forward<F>(f), index);
        if (--context._remaining == 0) context._f();
    }

    template <typename C>
    static void go(C& context, std::exception_ptr error, size_t index) {
        if (--context._remaining == 0) {
            context.apply(std::move(error), index);
            context._f();
        }
    }
};

template <typename CR, typename F, typename ResultCollector, typename FailureCollector>
struct common_context : CR
{
    std::atomic_size_t                    _remaining;
    std::atomic_flag                      _single_event_trigger = ATOMIC_FLAG_INIT;
    std::vector<future<void>>             _holds;
    packaged_task<>                       _f;

    common_context(F f, size_t s)
        : CR(std::move(f), s)
        , _remaining(s)
        , _holds(_remaining)
    {}

    auto execute() {
        if (this->_error) {
            std::rethrow_exception(*(this->_error));
        }
        return CR::operator()();
    }

    void failure(std::exception_ptr& error, size_t index) {
        FailureCollector::go(*this, error, index);
    }

    template <typename FF>
    void done(FF&& f, size_t index) {
        ResultCollector::go(*this, std::forward<FF>(f), index);
    }
};

/**************************************************************************************************/

template <typename C, typename T>
void attach_tasks(size_t index, const std::shared_ptr<C>& context, T a) {
    context->_holds[index] = std::move(a).recover([_context = std::weak_ptr<C>(context), _i = index](auto x){
        auto p = _context.lock(); if (!p) return;
        auto error = x.error();
        if (error) {
            p->failure(*error, _i);
        }
        else {
            p->done(std::move(x), _i);
        }
    });
}

template <typename R, typename C>
struct create_range_of_futures {

    template<typename S, typename F, typename I>
    static auto do_it(S&& s, F&& f, I first, I last) {
        assert(first != last);

        auto context = std::make_shared<C>(std::forward<F>(f), std::distance(first, last));
        auto p = package<R()>(std::move(s), [_c = context]{
            return _c->execute();
        });

        context->_f = std::move(p.first);

        size_t index(0);
        std::for_each(first, last, [&index, &context](auto item) {
            attach_tasks(index++, context, item);
        });

        return std::move(p.second);
    }
};

/**************************************************************************************************/

}  // namespace detail

/**************************************************************************************************/

template <typename E, // models task executor
          typename F, // models functional object
          typename I> // models ForwardIterator that reference to a range of futures of the same type
auto when_all(E executor, F f, const std::pair<I, I>& range) {
    using param_t = typename std::iterator_traits<I>::value_type::result_type;
    using result_t = typename detail::result_of_when_all_t<F, param_t>::result_type;
    using context_result_t = std::conditional_t<std::is_same<void, param_t>::value, void, std::vector<param_t>>;
    using context_t = detail::common_context<detail::context_result<F, false, context_result_t>,
                                             F,
                                             detail::all_trigger,
                                             detail::single_trigger>;

    if (range.first == range.second) {
        auto p = package<result_t()>(executor,
                                     detail::context_result<F, false, context_result_t>(std::move(f), 0));
        executor(std::move(p.first));
        return std::move(p.second);
    }

    return detail::create_range_of_futures<result_t,context_t>::do_it(std::move(executor),
                                                                      std::move(f),
                                                                      range.first, range.second);
}

/**************************************************************************************************/

template <
    typename E, // models task executor
    typename F, // models functional object
    typename I> // models ForwardIterator that reference to a range of futures of the same type
auto when_any(E executor, F&& f, const std::pair<I, I>& range) {
    using param_t = typename std::iterator_traits<I>::value_type::result_type;
    using result_t = typename detail::result_of_when_any_t<F, param_t>::result_type;
    using context_result_t = std::conditional_t<std::is_same<void, param_t>::value, void, param_t>;
    using context_t = detail::common_context<detail::context_result<F, true, context_result_t>, F,
                                             detail::single_trigger, detail::all_trigger>;

    if (range.first == range.second) {
        auto p = package_with_broken_promise<result_t()>(
            std::move(executor),
            detail::context_result<F, true, context_result_t>(std::forward<F>(f), 0));
        return std::move(p.second);
    }

    return detail::create_range_of_futures<result_t, context_t>::do_it(
        std::move(executor), std::forward<F>(f), range.first, range.second);
}

/**************************************************************************************************/

template <typename E, typename F, typename... Args>
auto async(E executor, F&& f, Args&&... args)
    -> future<std::result_of_t<std::decay_t<F>(std::decay_t<Args>...)>> {
    using result_type = std::result_of_t<std::decay_t<F>(std::decay_t<Args>...)>;

    auto p = package<result_type()>(
        executor, std::bind<result_type>(
                      [_f = std::forward<F>(f)](unwrap_reference_t<std::decay_t<Args>> &
                                                ... args) mutable->result_type {
                          return _f(move_if<!is_reference_wrapper_v<std::decay_t<Args>>>(args)...);
                      },
                      std::forward<Args>(args)...));

    executor(std::move(p.first));

    return std::move(p.second);
}

/**************************************************************************************************/

namespace detail {

template <typename T>
struct reduction_helper
{
};

template <typename T>
struct reduction_helper<future<T>>
{
    future<void> value;
};

template <>
struct reduction_helper<future<void>>
{
    future<void> value;
};



/**************************************************************************************************/

template <typename T>
struct value_setter<T, enable_if_copyable<T>>
{
    template <typename C>
    static void proceed(C& sb) {
        typename C::then_t then;
        {
            std::unique_lock<std::mutex> lock(sb._mutex);
            sb._ready = true;
            then = std::move(sb._then);
        }
        for (auto& e : then) e.first(std::move(e.second));
    }

    template <typename R, typename F, typename... Args>
    static void set(shared_base<R> &sb, F& f, Args&&... args) {
        sb._result = f(std::forward<Args>(args)...);
        proceed(sb);
    }

    template <typename R, typename F, typename... Args>
    static void set(shared_base<future<R>> &sb, F& f, Args&&... args) {
        sb._result = f(std::forward<Args>(args)...);
        sb._reduction_helper.value = (*sb._result).recover([_p = sb.shared_from_this()](future<R> f) {
            if (f.error())
            {
              _p->_error = std::move(*f.error());
              value_setter::proceed(*_p);
              throw future_error(future_error_codes::reduction_failed);
            }
            return *f.get_try();
        }).then([_p = sb.shared_from_this()](auto) { value_setter::proceed(*_p); });
    }

    template <typename F, typename... Args>
    static void set(shared_base<future<void>> &sb, F& f, Args&&... args) {
      sb._result = f(std::forward<Args>(args)...).recover([_p = sb.shared_from_this()](future<void> f) {
          if (f.error())
          {
            _p->_error = std::move(*f.error());
            value_setter::proceed(*_p);
            throw future_error(future_error_codes::reduction_failed);
          }
          return;
      }).then([_p = sb.shared_from_this()]() {
        proceed(*_p);
      });
    }
};


template <typename T>
struct value_setter<T, enable_if_not_copyable<T>>
{
    template <typename C>
    static void proceed(C& sb) {
        typename C::then_t then;
        {
            std::unique_lock<std::mutex> lock(sb._mutex);
            sb._ready = true;
            then = std::move(sb._then);
        }
        if (then.first) then.first(std::move(then.second));
    }

    template <typename R, typename F, typename... Args>
    static void set(shared_base<R>& sb, F& f, Args&&... args) {
        sb._result = f(std::forward<Args>(args)...);
        proceed(sb);
    }


    template <typename R, typename F, typename... Args>
    static void set(shared_base<future<R>> &sb, F& f, Args&&... args) {
        // On VS a static_assert works, on MAC not.
        assert(!"Reduction on move-only types is not supported so far");
        sb._result = f(std::forward<Args>(args)...);
        sb._reduction_helper.value = (*sb._result).then([](auto&& f) {
            return std::forward<decltype(f)>(f);
        }).then([_p = sb.shared_from_this()](auto&) { proceed(*_p); });
    }
};


template <>
struct value_setter<void>
{
    template <typename C>
    static void proceed(C& sb) {
       typename C::then_t then;
        {
            std::unique_lock<std::mutex> lock(sb._mutex);
            sb._ready = true;
            then = std::move(sb._then);
        }
        for (auto& e : then) e.first(std::move(e.second));
    }

    template <typename R, typename F, typename... Args>
    static void set(shared_base<R>& sb, F& f, Args&&... args) {
        f(std::forward<Args>(args)...);
        proceed(sb);
    }
};

/**************************************************************************************************/

template <typename T>
template <typename F, typename... Args>
void shared_base<T, enable_if_copyable<T>>::set_value(F& f, Args&&... args) {
    value_setter<T>::set(*this, f, std::forward<Args>(args)...);
}

template <typename T>
template <typename F, typename... Args>
void shared_base<T, enable_if_not_copyable<T>>::set_value(F& f, Args&&... args) {
    value_setter<T>::set(*this, f, std::forward<Args>(args)...);
}

template <typename F, typename... Args>
void shared_base<void>::set_value(F& f, Args&&... args) {
    value_setter<void>::set(*this, f, std::forward<Args>(args)...);
}


/**************************************************************************************************/


template <typename S, typename F>
auto shared_base<void>::recover(S s, F&& f) -> future<reduced_t<std::result_of_t<F(future<void>)>>>
 {
    auto p = package<std::result_of_t<F(future<void>)>()>(s,
        [_f = std::forward<F>(f), _p = future<void>(this->shared_from_this())] () mutable {
            return _f(_p);
        });

    bool ready;
    {
        std::unique_lock<std::mutex> lock(_mutex);
        ready = _ready;
        if (!ready)
            _then.emplace_back(std::move(s), std::move(p.first));
    }
    if (ready)
        s(std::move(p.first));

    return reduce(std::move(p.second));
}

/**************************************************************************************************/

template <typename T>
auto shared_base<T, enable_if_copyable<T>>::reduce(future<future<void>>&& r) -> future<void>
{
    return std::move(r).then([](auto f) {} );
}

template <typename T>
template <typename R>
auto shared_base<T, enable_if_copyable<T>>::reduce(future<future<R>>&& r) -> future<R>
{
    return std::move(r).then([](auto f) { return *f.get_try(); } );
}

/**************************************************************************************************/

template <typename T>
template <typename R>
auto shared_base<T, enable_if_not_copyable<T>>::reduce(future<future<R>>&& r) -> future<R>
{
    return std::move(r).then([](auto f) { return *f.get_try(); } );
}

/**************************************************************************************************/

inline auto shared_base<void>::reduce(future<future<void>>&& r) -> future<void>  {
    return std::move(r).then([](auto f){});
}

template <typename R>
auto shared_base<void>::reduce(future<future<R>>&& r) -> future<R>
{
    return std::move(r).then([](auto f) { return *f.get_try(); } );
}

/**************************************************************************************************/

} // namespace detail

/**************************************************************************************************/

} // namespace v1

/**************************************************************************************************/

} // namespace stlab

/**************************************************************************************************/

#endif
<|MERGE_RESOLUTION|>--- conflicted
+++ resolved
@@ -296,15 +296,9 @@
     auto then_r(bool unique, F&& f) { return then_r(unique, _executor, std::forward<F>(f)); }
 
     template <typename S, typename F>
-<<<<<<< HEAD
-    auto then_r(bool unique, S s, F f) {
-        return recover_r(unique, std::move(s), [_f = std::move(f)](auto x){
-            return _f(std::move(*(std::move(x).get_try())));
-=======
     auto then_r(bool unique, S&& s, F&& f) {
-        return recover_r(unique, std::forward<S>(s), [_f = std::forward<F>(f)](auto x){
-            return _f(std::move(x).get_try().get());
->>>>>>> 8790e2a3
+        return recover_r(unique, std::forward<S>(s), [_f = std::forward<F>(f)](auto&& x){
+            return _f(std::move(*(std::forward<decltype(x)>(x).get_try())));
         });
     }
 
@@ -423,15 +417,9 @@
     auto then_r(bool unique, F&& f) { return then_r(unique, _executor, std::forward<F>(f)); }
 
     template <typename S, typename F>
-<<<<<<< HEAD
-    auto then_r(bool unique, S s, F f) {
-        return recover_r(unique, std::move(s), [_f = std::move(f)](auto x) mutable {
-            return _f(std::move(*std::move(x).get_try()));
-=======
     auto then_r(bool unique, S&& s, F&& f) {
-        return recover_r(unique, std::forward<S>(s), [_f = std::forward<F>(f)](auto x) mutable {
-            return std::move(_f)(std::move(x).get_try().value());
->>>>>>> 8790e2a3
+        return recover_r(unique, std::forward<S>(s), [_f = std::forward<F>(f)](auto&& x) mutable {
+            return std::move(_f)(std::move(*std::forward<decltype(x)>(x).get_try()));
         });
     }
 
@@ -597,7 +585,7 @@
 struct shared<F, R (Args...)> : shared_base<R>, shared_task<Args...>
 {
     std::atomic_size_t _promise_count;
-    boost::optional<F> _f;
+    stlab::optional<F> _f;
 
     template <class G>
     shared(executor_t s, G&& f) : shared_base<R>(std::move(s)), _f(std::forward<G>(f)) {
@@ -617,7 +605,7 @@
             if (--_promise_count == 0) {
                 std::unique_lock<std::mutex> lock(this->_mutex);
                 if (!this->_ready) {
-                    _f.reset();
+                    _f = stlab::nullopt;
                     this->_error = std::make_exception_ptr(future_error(future_error_codes::broken_promise));
                     this->_ready = true;
                 }
@@ -631,11 +619,11 @@
 
     void operator()(Args... args) override {
         try {
-            this->set_value(_f.get(), std::move(args)...);
+            this->set_value(*_f, std::move(args)...);
         } catch(...) {
             this->set_exception(std::current_exception());
         }
-        _f.reset();
+        _f = stlab::nullopt;
     }
 };
 
