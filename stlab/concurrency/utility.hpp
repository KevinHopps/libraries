--- conflicted
+++ resolved
@@ -9,6 +9,16 @@
 #ifndef STLAB_CONCURRENCY_UTILITY_HPP
 #define STLAB_CONCURRENCY_UTILITY_HPP
 
+#include <condition_variable>
+#include <exception>
+#include <mutex>
+#include <type_traits>
+#include <boost/optional.hpp>
+#include <stlab/concurrency/future.hpp>
+#include <stlab/concurrency/immediate_executor.hpp>
+
+/**************************************************************************************************/
+
 #if 0
 
 #include <thread>
@@ -19,7 +29,6 @@
 
 #endif
 
-#include <stlab/concurrency/future.hpp>
 
 /**************************************************************************************************/
 
@@ -58,81 +67,62 @@
 
 template <typename T>
 T blocking_get(future<T> x) {
-<<<<<<< HEAD
     stlab::optional<T> result;
     std::exception_ptr error = nullptr;
-=======
-    T result;
-    std::exception_ptr error;
->>>>>>> 0138bda6
 
-    bool set{false};
+    bool flag{false};
     std::condition_variable condition;
     std::mutex m;
-<<<<<<< HEAD
-
     auto hold = std::move(x).recover(immediate_executor, [&](auto&& r) {
         if (r.error())
             error = *std::forward<decltype(r)>(r).error();
         else
             result = std::move(*std::forward<decltype(r)>(r).get_try());
 
-=======
-    auto hold = std::move(x).recover([&](auto&& r) {
->>>>>>> 0138bda6
         {
-            std::unique_lock<std::mutex> lock(m);
-            if (r.error())
-                error = std::forward<decltype(r)>(r).error().value();
-            else
-                result = std::forward<decltype(r)>(r).get_try().value();
-            set = true;
+            std::unique_lock<std::mutex> lock{m};
+            flag = true;
+
+        condition.notify_one();
         }
-        condition.notify_one();
     });
-    std::unique_lock<std::mutex> lock(m);
-    while (!set) {
+    {
+        std::unique_lock<std::mutex> lock{m};
+        while (!flag) {
         condition.wait(lock);
+        }
     }
 
     if (error)
         std::rethrow_exception(error);
 
-<<<<<<< HEAD
     return std::move(*result);
-=======
-    return result;
->>>>>>> 0138bda6
 }
 
 
 inline void blocking_get(future<void> x) {
-    std::exception_ptr error;
+    std::exception_ptr error = nullptr;
 
     bool set{false};
     std::condition_variable condition;
     std::mutex m;
-<<<<<<< HEAD
     auto hold = std::move(x).recover(immediate_executor, [&](auto&& r) {
         if (r.error()) error = *std::forward<decltype(r)>(r).error();
-=======
-    auto hold = std::move(x).recover([&](auto&& r) {
->>>>>>> 0138bda6
         {
             std::unique_lock<std::mutex> lock(m);
-            if (r.error())
-                error = std::forward<decltype(r)>(r).error().value();
             set = true;
+
+        condition.notify_one();
         }
-        condition.notify_one();
     });
+    {
     std::unique_lock<std::mutex> lock(m);
     while (!set) {
         condition.wait(lock);
     }
+    }
 
-    if (error)
-        std::rethrow_exception(error);
+    if (error) std::rethrow_exception(error);
 }
 
 /**************************************************************************************************/
