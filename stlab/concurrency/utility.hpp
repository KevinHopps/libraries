--- conflicted
+++ resolved
@@ -68,7 +68,7 @@
 
 template <typename T>
 T blocking_get(future<T> x) {
-    boost::optional<T> result;
+    stlab::optional<T> result;
     std::exception_ptr error = nullptr;
 
     bool flag{false};
@@ -77,19 +77,11 @@
 
     auto hold = std::move(x).recover(immediate_executor, [&](auto&& r) {
         if (r.error())
-            error = std::forward<decltype(r)>(r).error().value();
+            error = *std::forward<decltype(r)>(r).error();
         else
-            result = std::forward<decltype(r)>(r).get_try().value();
+            result = std::move(*std::forward<decltype(r)>(r).get_try());
 
         {
-<<<<<<< HEAD
-            std::unique_lock<std::mutex> lock(m);
-            if (r.error())
-                error = *(std::forward<decltype(r)>(r).error());
-            else
-                result = std::move(*(std::forward<decltype(r)>(r).get_try()));
-            set = true;
-=======
             std::unique_lock<std::mutex> lock{m};
             flag = true;
             /*
@@ -100,7 +92,6 @@
                 and we'll be calling a destructed condition variable.
             */
             condition.notify_one();
->>>>>>> 8790e2a3
         }
     });
 
@@ -114,7 +105,7 @@
     if (error)
         std::rethrow_exception(error);
 
-    return std::move(result.get());
+    return std::move(*result);
 }
 
 inline void blocking_get(future<void> x) {
@@ -124,14 +115,9 @@
     std::condition_variable condition;
     std::mutex m;
     auto hold = std::move(x).recover(immediate_executor, [&](auto&& r) {
-        if (r.error()) error = std::forward<decltype(r)>(r).error().value();
+        if (r.error()) error = *std::forward<decltype(r)>(r).error();
         {
             std::unique_lock<std::mutex> lock(m);
-<<<<<<< HEAD
-            if (r.error())
-                error = *(std::forward<decltype(r)>(r).error());
-=======
->>>>>>> 8790e2a3
             set = true;
             /*
                 WARNING : Calling `notify_one()` inside the lock is a pessimization because
