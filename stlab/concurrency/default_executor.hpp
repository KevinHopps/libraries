--- conflicted
+++ resolved
@@ -56,6 +56,7 @@
 /**************************************************************************************************/
 
 inline namespace v1 {
+
 /**************************************************************************************************/
 
 namespace detail {
@@ -135,16 +136,11 @@
 
 #elif STLAB_TASK_SYSTEM == STLAB_TASK_SYSTEM_WINDOWS
 
-<<<<<<< HEAD
-class task_system
-{
+class task_system {
     PTP_POOL            _pool = nullptr;
     TP_CALLBACK_ENVIRON _callBackEnvironment;
     PTP_CLEANUP_GROUP   _cleanupgroup = nullptr;
 
-=======
-class default_executor_type {
->>>>>>> 668dd492
 public:
     task_system() {
         InitializeThreadpoolEnvironment(&_callBackEnvironment);
@@ -172,16 +168,11 @@
 
 
     template <typename F>
-<<<<<<< HEAD
     void operator()(F&& f) {
         auto work = CreateThreadpoolWork(&callback_impl<F>,
             new F(std::forward<F>(f)),
             &_callBackEnvironment);
 
-=======
-    void operator()(F&& f) const {
-        auto work = CreateThreadpoolWork(&callback_impl<F>, new F(std::forward<F>(f)), nullptr);
->>>>>>> 668dd492
         if (work == nullptr) {
             throw std::bad_alloc();
         }
@@ -196,30 +187,6 @@
         std::unique_ptr<F> f(static_cast<F*>(parameter));
         (*f)();
     }
-<<<<<<< HEAD
-=======
-
-    FILETIME time_point_to_FILETIME(const std::chrono::system_clock::time_point& when) const {
-        FILETIME ft = {0, 0};
-        SYSTEMTIME st = {0};
-        time_t t = std::chrono::system_clock::to_time_t(when);
-        tm utc_tm;
-        if (!gmtime_s(&utc_tm, &t)) {
-            st.wSecond = static_cast<WORD>(utc_tm.tm_sec);
-            st.wMinute = static_cast<WORD>(utc_tm.tm_min);
-            st.wHour = static_cast<WORD>(utc_tm.tm_hour);
-            st.wDay = static_cast<WORD>(utc_tm.tm_mday);
-            st.wMonth = static_cast<WORD>(utc_tm.tm_mon + 1);
-            st.wYear = static_cast<WORD>(utc_tm.tm_year + 1900);
-            st.wMilliseconds =
-                std::chrono::duration_cast<std::chrono::milliseconds>(when.time_since_epoch())
-                    .count() %
-                1000;
-            SystemTimeToFileTime(&st, &ft);
-        }
-        return ft;
-    }
->>>>>>> 668dd492
 };
 
 
