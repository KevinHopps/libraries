--- conflicted
+++ resolved
@@ -5,6 +5,7 @@
 */
 
 /**************************************************************************************************/
+
 #ifndef STLAB_CHANNEL_HPP
 #define STLAB_CHANNEL_HPP
 
@@ -107,7 +108,7 @@
 template <typename... T>
 using first_t = typename first_<T...>::type;
 
-/********************************************************** ****************************************/
+/**************************************************************************************************/
 
 template <typename> struct argument_of;
 template <typename R, typename Arg>
@@ -249,7 +250,6 @@
     nonesuch(nonesuch const&) = delete;
     void operator= (nonesuch const&) = delete;
 };
-<<<<<<< HEAD
 
 
 // primary template handles all types not supporting the archetypal Op:
@@ -271,29 +271,6 @@
 template<template<class...> class Op, class... Args>
 using is_detected = typename detector<nonesuch, void, Op, Args...>::value_t;
 
-=======
-
-
-// primary template handles all types not supporting the archetypal Op:
-template<class Default , class, template<class...> class Op, class... Args>
-struct detector
-{
-    using value_t = std::false_type;
-    using type = Default;
-};
-
-// the specialization recognizes and handles only types supporting Op:
-template<class Default, template<class...> class Op, class... Args>
-struct detector<Default, void_t<Op<Args...>>, Op, Args...>
-{
-    using value_t = std::true_type;
-    using type = Op<Args...>;
-};
-
-template<template<class...> class Op, class... Args>
-using is_detected = typename detector<nonesuch, void, Op, Args...>::value_t;
-
->>>>>>> 8e73b399
 template<template<class...> class Op, class... Args>
 constexpr bool is_detected_v = is_detected<Op, Args...>::value;
 
@@ -619,7 +596,7 @@
 {
     shared_process_sender_helper(shared_process<Q, T, R, Args...>& sp) : shared_process_sender_i<Q, T, R, Args, I, Args...>(sp)... {}
 };
-
+    
 /**************************************************************************************************/
 
 template <typename R, typename Enabled = void>
@@ -898,21 +875,6 @@
                 else _scheduler(when, [_this = this->shared_from_this()]{ _this->try_broadcast(); });
             }
 
-<<<<<<< HEAD
-=======
-        /*
-            We are in an await state and the queue is empty.
-
-            If we await forever then task_done() leaving us in an await state.
-            else if we await with an expired timeout then go ahead and yield now.
-            else schedule a timeout when we will yield if not canceled by intervening await.
-        */
-        else if (when == std::chrono::system_clock::time_point::max()) {
-            task_done();
-        } else if (when <= now) {
-            broadcast(_process.yield());
-        } else {
->>>>>>> 8e73b399
             /*
                 We are in an await state and the queue is empty.
 
@@ -935,28 +897,13 @@
                 Mechanism for cancelation? Possibly a shared/weak ptr. Checking yield state is
                 not sufficient since process might have changed state many times before timeout
                 is invoked.
-<<<<<<< HEAD
-=======
-
-                Timeout may occur concurrent with other operation - requires syncronization.
-            */
-            assert(false && "await with non-max/min timout not yet supported.");
->>>>>>> 8e73b399
 
                 Timeout may occur concurrent with other operation - requires syncronization.
                 */
 
-<<<<<<< HEAD
                 _process_timeout_function = std::make_shared<std::function<void()>>([_weak_this = make_weak_ptr(this->shared_from_this())]{
                     auto _this = _weak_this.lock(); // It may be that the complete channel is gone in the meanwhile
                     if (!_this) return;
-=======
-            #if 0 // This logic is flawed
-            if (get_process_state(_process).first == process_state::await &&
-                get_process_state(_process).second > std::chrono::system_clock::now())
-            {
-                _scheduler(get_process_state(_process).second, [_this = this->shared_from_this()]{
->>>>>>> 8e73b399
                     if (get_process_state(_this->_process).first != process_state::yield)
                     {
                         _this->try_broadcast();
@@ -1096,7 +1043,6 @@
 // currently has a bug in accepting friend functions with auto return type
 struct channel_combiner
 {
-<<<<<<< HEAD
     template <typename P, typename URP, typename... R, std::size_t... I>
     static void map_as_sender_(P& p, URP& upstream_receiver_processes, std::index_sequence<I...>) {
         using shared_process_t = typename P::element_type;
@@ -1133,49 +1079,10 @@
         return receiver<result_t>(std::move(join_process));
     }
 
-=======
-
-    template <typename P, typename URP, typename... R, std::size_t... I>
-    static void map_as_sender_(P& p, URP& upstream_receiver_processes, std::index_sequence<I...>) {
-        using shared_process_t = typename P::element_type;
-        using queue_t = typename shared_process_t::queue_strategy;
-        using process_t = typename shared_process_t::process_t;
-        using result_t = typename shared_process_t::result;
-
-        (void)std::initializer_list<int>{(std::get<I>(upstream_receiver_processes)->map(
-                sender<R>(std::dynamic_pointer_cast<shared_process_sender<R>>(
-                        std::dynamic_pointer_cast<shared_process_sender_i<queue_t, process_t, result_t, R, I, R...>>(p)))), 0)...};
-    }
-
-    template <typename P, typename URP, typename...R>
-    static void map_as_sender(P& p, URP& upstream_receiver_processes) {
-        map_as_sender_<P, URP, R...>(p, upstream_receiver_processes, std::make_index_sequence<sizeof...(R)>());
-    }
-
-
-
-    template <typename S, typename F, typename...R>
-    static auto join_(S&& s, F&& f, R&&... upstream_receiver) {
-
-        using result_t = yield_type<F, receiver_t<R>...>;
-
-        auto upstream_receiver_processes = std::make_tuple(upstream_receiver._p...);
-        auto join_process = std::make_shared<
-            shared_process<join_queue_strategy<receiver_t<R>...>,
-                           F,
-                           result_t,
-                           receiver_t<R>...>>(std::move(s), std::forward<F>(f), upstream_receiver._p...);
-
-        map_as_sender<decltype(join_process), decltype(upstream_receiver_processes), receiver_t<R>...>(join_process, upstream_receiver_processes);
-
-        return receiver<result_t>(std::move(join_process));
-    }
->>>>>>> 8e73b399
 
 
     template <typename S, typename F, typename...R>
     static auto zip_(S&& s, F&& f, R&&... upstream_receiver) {
-<<<<<<< HEAD
 
         static_assert(all_true<std::is_convertible<receiver_t<R>, receiver_t<first_t<R...>>>::value...>{}, 
             "All receiver types must be convertible to the type of the firsts receiver type!");
@@ -1213,37 +1120,6 @@
 
         map_as_sender<decltype(merge_process), decltype(upstream_receiver_processes), receiver_t<R>...>(merge_process, upstream_receiver_processes);
 
-=======
-        // TODO FP static_assert, that all upstream_receiver are convertable to the first type
-        using result_t = yield_type<F, receiver_t<first_t<R...>>>;
-
-        auto upstream_receiver_processes = std::make_tuple(upstream_receiver._p...);
-        auto zip_process = std::make_shared<
-            shared_process<zip_queue_strategy<receiver_t<R>...>,
-            F,
-            result_t,
-            receiver_t<R>...>>(std::move(s), std::forward<F>(f), upstream_receiver._p...);
-
-        map_as_sender<decltype(zip_process), decltype(upstream_receiver_processes), receiver_t<R>...>(zip_process, upstream_receiver_processes);
-
-        return receiver<result_t>(std::move(zip_process));
-    }
-
-    template <typename S, typename F, typename...R>
-    static auto merge_(S&& s, F&& f, R&&... upstream_receiver) {
-        // TODO FP static_assert, that all upstream_receiver are convertable to the first type
-        using result_t = yield_type<F, receiver_t<first_t<R...>>>;
-
-        auto upstream_receiver_processes = std::make_tuple(upstream_receiver._p...);
-        auto merge_process = std::make_shared<
-            shared_process<merge_queue_strategy<receiver_t<R>...>,
-            F,
-            result_t,
-            receiver_t<R>...>>(std::move(s), std::forward<F>(f), upstream_receiver._p...);
-
-        map_as_sender<decltype(merge_process), decltype(upstream_receiver_processes), receiver_t<R>...>(merge_process, upstream_receiver_processes);
-
->>>>>>> 8e73b399
         return receiver<result_t>(std::move(merge_process));
     }
 };
@@ -1267,11 +1143,7 @@
 /**************************************************************************************************/
 
 template <typename S, typename F, typename...R>
-<<<<<<< HEAD
 auto join(S s, F f, R&&... upstream_receiver) {
-=======
-auto join(S s, F f, R&&... upstream_receiver){
->>>>>>> 8e73b399
     return detail::channel_combiner::join_(std::move(s), std::move(f), std::forward<R>(upstream_receiver)...);
 }
 
@@ -1287,7 +1159,6 @@
 template <typename S, typename F, typename...R>
 auto merge(S s, F f, R&&... upstream_receiver) {
     return detail::channel_combiner::merge_(std::move(s), std::move(f), std::forward<R>(upstream_receiver)...);
-<<<<<<< HEAD
 }
 
 /**************************************************************************************************/
@@ -1457,8 +1328,6 @@
     auto result{ std::move(a) };
     a._annotations._buffer_size = bs._value;
     return result;
-=======
->>>>>>> 8e73b399
 }
 
 
@@ -1582,7 +1451,6 @@
 
     sender& operator=(sender&&) noexcept = default;
 
-<<<<<<< HEAD
     void close() {
         auto p = _p.lock();
         if (p) p->remove_sender();
@@ -1625,8 +1493,6 @@
     sender& operator=(const sender& x) = delete;
     sender& operator=(sender&&) noexcept = default;
 
-=======
->>>>>>> 8e73b399
     void close() {
         auto p = _p.lock();
         if (p) p->remove_sender();
