--- conflicted
+++ resolved
@@ -74,7 +74,7 @@
 template <typename, typename = void> class future;
 
 using schedule_t = std::function<void(std::function<void()>)>;
-using timed_schedule_t = std::function<void(std::chrono::milliseconds,std::function<void()>)>;
+using timed_schedule_t = std::function<void(std::chrono::milliseconds, std::function<void()>)>;
 
 /**************************************************************************************************/
 
@@ -1437,8 +1437,6 @@
     }
 };
 
-<<<<<<< HEAD
-=======
 // TODO (sparent) : We need a main task scheduler for STLAB_TASK_SYSTEM_WINDOWS
 
 #if STLAB_TASK_SYSTEM == STLAB_TASK_SYSTEM_PNACL
@@ -1458,7 +1456,6 @@
             }, new f_t(std::move(f))), 0);
     }
 };
->>>>>>> f3d8ed04
 
 #elif STLAB_TASK_SYSTEM == STLAB_TASK_SYSTEM_PORTABLE
 
@@ -1467,11 +1464,6 @@
     using result_type = void;
 
     #if __APPLE__
-    template <typename F>
-    void operator()(std::chrono::milliseconds delay, F f) {
-        detail::async_(delay, std::move(f));
-    }
-
     template <typename F>
     void operator()(F f) {
         using f_t = decltype(f);
