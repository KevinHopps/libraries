--- conflicted
+++ resolved
@@ -170,11 +170,7 @@
     template <typename S, typename F>
     auto then_r(bool unique, S s, F f) {
         return recover_r(unique, std::move(s), [_f = std::move(f)](auto x){
-<<<<<<< HEAD
-            return _f(std::move(x).get_try().value());
-=======
             return _f(std::move(x).get_try().get());
->>>>>>> e10d362f
         });
     }
 
@@ -305,14 +301,13 @@
         _error = std::move(error);
         then_t then;
         {
-            std::unique_lock<std::mutex> lock(_mutex);
-            then = std::move(_then);
-            _ready = true;
+        std::unique_lock<std::mutex> lock(_mutex);
+        then = std::move(_then);
+        _ready = true;
         }
         // propogate exception without scheduling
         then.second();
     }
-
     template <typename F, typename... Args>
     void set_value(const F& f, Args&&... args);
 
@@ -381,9 +376,9 @@
         _error = std::move(error);
         then_t then;
         {
-            std::unique_lock<std::mutex> lock(_mutex);
-            then = std::move(_then);
-            _ready = true;
+        std::unique_lock<std::mutex> lock(_mutex);
+        then = std::move(_then);
+        _ready = true;
         }
         // propogate exception without scheduling
         for (const auto& e : then) e.second();
