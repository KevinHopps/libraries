/*
    Copyright 2015 Adobe
    Distributed under the Boost Software License, Version 1.0.
    (See accompanying file LICENSE_1_0.txt or copy at http://www.boost.org/LICENSE_1_0.txt)
*/

/**************************************************************************************************/

#ifndef STLAB_FUTURE_HPP
#define STLAB_FUTURE_HPP

#include <atomic>
#include <future>
#include <initializer_list>
#include <memory>
#include <mutex>
#include <thread>
#include <vector>

#include <boost/optional.hpp>

#include <stlab/config.hpp>

#if STLAB_TASK_SYSTEM == STLAB_TASK_SYSTEM_LIBDISPATCH
#include <dispatch/dispatch.h>
#elif STLAB_TASK_SYSTEM == STLAB_TASK_SYSTEM_EMSCRIPTEN
#include <emscripten.h>
#elif STLAB_TASK_SYSTEM == STLAB_TASK_SYSTEM_PNACL
#include <ppapi/cpp/module.h>
#include <ppapi/cpp/core.h>
#include <ppapi/cpp/completion_callback.h>
#elif STLAB_TASK_SYSTEM == STLAB_TASK_SYSTEM_WINDOWS
#include <Windows.h>
#elif STLAB_TASK_SYSTEM == STLAB_TASK_SYSTEM_PORTABLE
// REVISIT (sparent) : for testing only
#if 0 && __APPLE__
#include <dispatch/dispatch.h>
#endif
#endif

/**************************************************************************************************/

namespace stlab {

/**************************************************************************************************/

namespace detail {

/**************************************************************************************************/

template <typename...> struct type_list { };

template <typename>
struct result_of_;

template <typename R, typename... Args>
struct result_of_<R(Args...)> { using type = R; };

template <typename F>
using result_of_t_ = typename result_of_<F>::type;

template <typename>
struct arguments_of_;

template <typename R, typename... Args>
struct arguments_of_<R(Args...)> { using type = type_list<Args...>; };


template <typename F, typename T>
struct result_of_when_all_t;

template <typename F>
struct result_of_when_all_t<F,void>
{
    using result_type = typename std::result_of<F()>::type;
};

template <typename F, typename T>
struct result_of_when_all_t
{
    using result_type = typename std::result_of<F(const std::vector<T>&)>::type;
};


template <typename F, typename T>
struct result_of_when_any_t;

template <typename F>
struct result_of_when_any_t<F, void>
{
    using result_type = typename std::result_of<F(size_t)>::type;
};

template <typename F, typename R>
struct result_of_when_any_t
{
    using result_type = typename std::result_of<F(R, size_t)>::type;
};




/**************************************************************************************************/

} // namespace detail

/**************************************************************************************************/

template <typename...> class packaged_task;

template <typename, typename = void> class future;

using schedule_t = std::function<void(std::function<void()>)>;
using timed_schedule_t = std::function<void(std::chrono::system_clock::time_point, std::function<void()>)>;

/**************************************************************************************************/

namespace detail {

template <typename> struct packaged_task_from_signature;

template <typename R, typename... Args>
struct packaged_task_from_signature<R (Args...)> {
    using type = packaged_task<Args...>;
};
template <typename T>
using packaged_task_from_signature_t = typename packaged_task_from_signature<T>::type;

} // namespace detail

/**************************************************************************************************/

template <typename Sig, typename S, typename F>
auto package(S, F)
    -> std::pair<detail::packaged_task_from_signature_t<Sig>, future<detail::result_of_t_<Sig>>>;

/**************************************************************************************************/

namespace detail {

template <bool...> struct bool_pack;
template <bool... v>
using all_true = std::is_same<bool_pack<true, v...>, bool_pack<v..., true>>;

/**************************************************************************************************/

template <typename T>
using enable_if_copyable = std::enable_if_t<std::is_copy_constructible<T>::value>;

template <typename T>
using enable_if_not_copyable = std::enable_if_t<!std::is_copy_constructible<T>::value>;

/**************************************************************************************************/

template <typename> struct shared;
template <typename, typename = void> struct shared_base;

/**************************************************************************************************/

template <typename T>
struct shared_future {
    virtual ~shared_future() = default;
};

template <typename... Args>
struct shared_task {
    virtual ~shared_task() = default;
    virtual void remove_promise() = 0;
    virtual void add_promise() = 0;

    virtual void operator()(Args... args) = 0;
};

/**************************************************************************************************/

template <typename T>
struct shared_base<T, enable_if_copyable<T>> : std::enable_shared_from_this<shared_base<T>> {
    using then_t = std::vector<std::pair<schedule_t, std::function<void()>>>;

    schedule_t                          _schedule;
    boost::optional<T>                  _result;
    boost::optional<std::exception_ptr> _error;
    std::mutex                          _mutex;
    bool                                _ready = false;
    then_t                              _then;

    explicit shared_base(schedule_t s) : _schedule(std::move(s)) { }

    template <typename F>
    auto then(F f) { return then(_schedule, std::move(f)); }

    template <typename S, typename F>
    auto then(S s, F f) {
        return recover(std::move(s), [_f = std::move(f)](const auto& x){
            return _f(x.get_try().value());
        });
    }

    template <typename F>
    auto recover(F f) { return recover(_schedule, std::move(f)); }

    template <typename S, typename F>
    auto recover(S s, F f) {
        auto p = package<std::result_of_t<F(future<T>)>()>(s,
            [_f = std::move(f), _p = future<T>(this->shared_from_this())] {
                return _f(_p);
            });

        bool ready;
        {
            std::unique_lock<std::mutex> lock(_mutex);
            ready = _ready;
            if (!ready) 
                _then.emplace_back(std::move(s), std::move(p.first));
        }
        if (ready) 
            s(std::move(p.first));

        return std::move(p.second);
    }

    template <typename F>
    auto then_r(bool unique, F f) { return then_r(unique, _schedule, std::move(f)); }

    template <typename S, typename F>
    auto then_r(bool unique, S s, F f) {
        return recover_r(unique, std::move(s), [_f = std::move(f)](auto x){
            return _f(std::move(x).get_try().get());
        });
    }

    template <typename F>
    auto recover_r(bool unique, F f) { return recover_r(unique, _schedule, std::move(f)); }

    /*
        REVISIT (sparent) : Need to write test cases for all the r-value cases.
        The logic here is that if this is the only reference and it is an rvalue than this
        is the last recover clause added and so it can consume the value.
    */

    template <typename S, typename F>
    auto recover_r(bool unique, S s, F f) {
        if (!unique) return recover(std::move(s),std::move(f));

        auto p = package<std::result_of_t<F(future<T>)>()>(s,
            [_f = std::move(f), _p = future<T>(this->shared_from_this())] {
                return _f(std::move(_p));
            });

        bool ready;
        {
            std::unique_lock<std::mutex> lock(_mutex);
            ready = _ready;
            if (!ready) 
                _then.emplace_back(std::move(s), std::move(p.first));
        }
        if (ready) s(std::move(p.first));

        return std::move(p.second);
    }

    void set_exception(std::exception_ptr error) {
        _error = std::move(error);
        then_t then;
        {
            std::unique_lock<std::mutex> lock(_mutex);
            then = move(_then);
            _ready = true;
        }
        // propagate exception without scheduling // FP After usage of recover with scheduling
        for (const auto& e : then) { e.first(std::move(e.second)); }
    }

    template <typename F, typename... Args>
    void set_value(const F& f, Args&&... args);

    auto get_try() -> boost::optional<T> {
        bool ready = false;
        {
            std::unique_lock<std::mutex> lock(_mutex);
            ready = _ready;
        }
        if (ready) {
            if (_error) std::rethrow_exception(_error.get());
            return _result;
        }
        return boost::none;
    }

    auto get_try_r(bool unique) -> boost::optional<T> {
        if (!unique) return get_try();

        bool ready = false;
        {
            std::unique_lock<std::mutex> lock(_mutex);
            ready = _ready;
        }
        if (ready) {
            if (_error) std::rethrow_exception(_error.get());
            return std::move(_result);
        }
        return boost::none;
    }
};

/**************************************************************************************************/

template <typename T>
struct shared_base<T, enable_if_not_copyable<T>> : std::enable_shared_from_this<shared_base<T>> {
    using then_t = std::pair<schedule_t, std::function<void()>>;

    schedule_t                          _schedule;
    boost::optional<T>                  _result;
    boost::optional<std::exception_ptr> _error;
    std::mutex                          _mutex;
    bool                                _ready = false;
    then_t                              _then;

    explicit shared_base(schedule_t s) : _schedule(std::move(s)) { }

    template <typename F>
    auto then_r(bool unique, F f) { return then_r(unique, _schedule, std::move(f)); }

    template <typename S, typename F>
    auto then_r(bool unique, S s, F f) {
        return recover_r(unique, std::move(s), [_f = std::move(f)](auto x){
            return _f(std::move(x).get_try().value());
        });
    }

    template <typename F>
    auto recover_r(bool unique, F f) { return recover_r(unique, _schedule, std::move(f)); }

    template <typename S, typename F>
    auto recover_r(bool, S s, F f) {
        // rvalue case unique is assumed.
        auto p = package<std::result_of_t<F(future<T>)>()>(s,
            [_f = std::move(f), _p = future<T>(this->shared_from_this())] {
                return _f(std::move(_p));
            });

        bool ready;
        {
            std::unique_lock<std::mutex> lock(_mutex);
            ready = _ready;
            if (!ready) 
                _then = { std::move(s), std::move(p.first) };
        }
        if (ready) 
            s(std::move(p.first));

        return std::move(p.second);
    }

    void set_exception(std::exception_ptr error) {
        _error = std::move(error);
        then_t then;
        {
            std::unique_lock<std::mutex> lock(_mutex);
            if (_then.second)
                then = std::move(_then);
            _ready = true;
        }
        // propagate exception without scheduling // FP After usage of recover with scheduling
        if (then.second)
            then.first(std::move(then.second));
    }
    template <typename F, typename... Args>
    void set_value(const F& f, Args&&... args);

    auto get_try() -> boost::optional<T> {
        return get_try_r(true);
    }

    auto get_try_r(bool) -> boost::optional<T> {
        bool ready = false;
        {
            std::unique_lock<std::mutex> lock(_mutex);
            ready = _ready;
        }
        if (ready) {
            if (_error) std::rethrow_exception(_error.get());
            return std::move(_result);
        }
        return boost::none;
    }
};

/**************************************************************************************************/

template <>
struct shared_base<void> : std::enable_shared_from_this<shared_base<void>> {
    using then_t = std::vector<std::pair<schedule_t, std::function<void()>>>;

    schedule_t                          _schedule;
    boost::optional<std::exception_ptr> _error;
    std::mutex                          _mutex;
    bool                                _ready = false;
    then_t                              _then;

    explicit shared_base(schedule_t s) : _schedule(std::move(s)) { }

    template <typename F>
    auto then(F f) { return then(_schedule, std::move(f)); }

    template <typename S, typename F>
    auto then(S s, F f) {
        return recover(std::move(s), [_f = std::move(f)](auto x){
            x.get_try(); // throw if error
            return _f();
        });
    }

    template <typename F>
    auto then_r(bool, F f) { return then(_schedule, std::move(f)); }

    template <typename S, typename F>
    auto then_r(bool, S s, F f) { return then(std::move(s), std::move(f)); }

    template <typename F>
    auto recover(F f) { return recover(_schedule, std::move(f)); }

    template <typename S, typename F>
    auto recover(S s, F f) -> future<std::result_of_t<F(future<void>)>>; 

    template <typename F>
    auto recover_r(bool, F f) { return recover(_schedule, std::move(f)); }

    template <typename S, typename F>
    auto recover_r(bool, S s, F f) { return recover(std::move(s), std::move(f)); }

    void set_exception(std::exception_ptr error) {
        _error = std::move(error);
        then_t then;
        {
            std::unique_lock<std::mutex> lock(_mutex);
            then = std::move(_then);
            _ready = true;
        }
        // propagate exception without scheduling // FP After usage of recover with scheduling
        for (const auto& e : then) { e.first(std::move(e.second)); }
    }

    auto get_try() -> bool {
        bool ready = false;
        {
            std::unique_lock<std::mutex> lock(_mutex);
            ready = _ready;
        }
        if (ready) {
            if (_error) std::rethrow_exception(_error.get());
            return true;
        }
        return false;
    }

    auto get_try_r(bool) { return get_try(); }

    template <typename F, typename... Args>
    void set_value(const F& f, Args&&... args);
};

template <typename R, typename... Args>
struct shared<R (Args...)> : shared_base<R>, shared_task<Args...>
{
    using function_t = std::function<R (Args...)>;

    std::atomic_size_t _promise_count;
    function_t _f;

    template <typename F>
    shared(schedule_t s, F f) : shared_base<R>(std::move(s)), _f(std::move(f)) {
        _promise_count = 1;
    }

    void remove_promise() override {
        if (--_promise_count == 0) {
            std::unique_lock<std::mutex> lock(this->_mutex);
            if (!this->_ready) {
                _f = function_t();
                this->_error = std::make_exception_ptr(std::future_error(
                    std::future_errc::broken_promise));
                this->_ready = true;
            }
        }
    }
    void add_promise() override { ++_promise_count; }

    void operator()(Args... args) override {
        if (_f) try {
            this->set_value(_f, std::move(args)...);
        } catch(...) {
            this->set_exception(std::current_exception());
        }
        _f = function_t();
    }
};

/**************************************************************************************************/

} // detail

/**************************************************************************************************/

template<typename... Args>
class packaged_task {
    using ptr_t = std::weak_ptr<detail::shared_task<Args...>>;

    ptr_t _p;

    explicit packaged_task(ptr_t p) : _p(std::move(p)) { }

    template <typename Signature, typename S, typename F>
    friend auto package(S, F)
        -> std::pair<detail::packaged_task_from_signature_t<Signature>,
                future<detail::result_of_t_<Signature>>>;

    template <typename Signature, typename S, typename F>
    friend auto package_with_broken_promise(S, F)
        ->std::pair<detail::packaged_task_from_signature_t<Signature>,
        future<detail::result_of_t_<Signature>>>;

public:
    packaged_task() = default;

    ~packaged_task() {
        auto p = _p.lock();
        if (p) p->remove_promise();
    }

    packaged_task(const packaged_task& x) : _p(x._p) {
        auto p = _p.lock();
        if (p) p->add_promise();
    }

    packaged_task(packaged_task&&) noexcept = default;
    packaged_task& operator=(const packaged_task& x) {
        auto tmp = x; *this = std::move(tmp); return *this;
    }
    packaged_task& operator=(packaged_task&& x) noexcept = default;

    template <typename... A>
    void operator()(A&&... args) const {
        auto p = _p.lock();
        if (p) (*p)(std::forward<A>(args)...);
    }
};

/**************************************************************************************************/

template <typename T>
class future<T, detail::enable_if_copyable<T>> {
    using ptr_t = std::shared_ptr<detail::shared_base<T>>;
    ptr_t _p;

    explicit future(ptr_t p) : _p(std::move(p)) { }

    template <typename Signature, typename S, typename F>
    friend auto package(S, F)
        -> std::pair<detail::packaged_task_from_signature_t<Signature>,
                future<detail::result_of_t_<Signature>>>;

    template <typename Signature, typename S, typename F>
    friend auto package_with_broken_promise(S, F)
        ->std::pair<detail::packaged_task_from_signature_t<Signature>,
        future<detail::result_of_t_<Signature>>>;

    friend struct detail::shared_base<T>;

  public:
    using result_type = T;

    future() = default;

    bool valid() const { return static_cast<bool>(std::atomic_load(&_p)); }

    template <typename F>
    auto then(F&& f) const& {
        auto p = std::atomic_load(&_p);
        return p->then(std::forward<F>(f));
    }

    template <typename S, typename F>
    auto then(S&& s, F&& f) const& {
        auto p = std::atomic_load(&_p);
        return p->then(std::forward<S>(s), std::forward<F>(f));
    }

    template <typename F>
    auto then(F&& f) && {
        auto p = std::atomic_load(&_p);
        return p->then_r(p.unique(), std::forward<F>(f));
    }

    template <typename S, typename F>
    auto then(S&& s, F&& f) && {
        auto p = std::atomic_load(&_p);
        return p->then_r(p.unique(), std::forward<S>(s), std::forward<F>(f));
    }

    template <typename F>
    auto recover(F&& f) const& {
        auto p = std::atomic_load(&_p);
        return p->recover(std::forward<F>(f));
    }

    template <typename S, typename F>
    auto recover(S&& s, F&& f) const& {
        auto p = std::atomic_load(&_p);
        return p->recover(std::forward<S>(s), std::forward<F>(f));
    }

    template <typename F>
    auto recover(F&& f) && {
        auto p = std::atomic_load(&_p);
        return p->recover_r(p.unique(), std::forward<F>(f));
    }

    template <typename S, typename F>
    auto recover(S&& s, F&& f) && {
        auto p = std::atomic_load(&_p);
        return p->recover_r(p.unique(), std::forward<S>(s), std::forward<F>(f));
    }

    void detach() const {
        auto p = std::atomic_load(&_p);
        then([_hold = p](auto f){ }, [](const auto& x){ });
    }

    /*
        What is this? The bool is never tested. If _p is unique then the rest of the dance is not
        necessary. Why would we continue to hold if someone else is holding? The should just be the
        equivalent of:
        
        void cancel() { *this = future(); }
    */
    /*
    bool cancel_try() {
        if (!_p.unique()) return false;
        std::weak_ptr<detail::shared_base<T>> p = _p;
        _p.reset();
        _p = p.lock();
        return !_p;
    }*/

    void cancel() {
        std::atomic_store(&_p, ptr_t());
    }

    auto get_try() const& {
        auto p = std::atomic_load(&_p);
        return p->get_try();
    }

    // Fp Does it make sense to have this? At the moment I don't see a real use case for it.
    // One can only ask once on an r-value and then the future is gone.
    // To perform this in an l-value casted to an r-value does not make sense either,
    // because in this case _p is not unique any more and internally it is forwarded to
    // the l-value get_try.
    auto get_try() && {
        auto p = std::atomic_load(&_p);
        return p->get_try_r(p.unique());
    }

    boost::optional<std::exception_ptr> error() const {
        auto p = std::atomic_load(&_p);
        return p->_error;
    }
};

/**************************************************************************************************/

template <>
class future<void, void> {
    using ptr_t = std::shared_ptr<detail::shared_base<void>>;
    ptr_t _p;

    explicit future(ptr_t p) : _p(std::move(p)) { }

    template <typename Signature, typename S, typename F>
    friend auto package(S, F)
        -> std::pair<detail::packaged_task_from_signature_t<Signature>,
                future<detail::result_of_t_<Signature>>>;

    template <typename Signature, typename S, typename F>
    friend auto package_with_broken_promise(S, F)
        ->std::pair<detail::packaged_task_from_signature_t<Signature>,
        future<detail::result_of_t_<Signature>>>;

    friend struct detail::shared_base<void>;

  public:
    using result_type = void;

    future() = default;

    bool valid() const { return static_cast<bool>(std::atomic_load(&_p)); }

    template <typename F>
    auto then(F&& f) const& {
        auto p = std::atomic_load(&_p);
        return p->then(std::forward<F>(f));
    }

    template <typename S, typename F>
    auto then(S&& s, F&& f) const& {
        auto p = std::atomic_load(&_p);
        return p->then(std::forward<S>(s), std::forward<F>(f));
    }

    template <typename F>
    auto then(F&& f) && {
        auto p = std::atomic_load(&_p);
        return p->then_r(p.unique(), std::forward<F>(f));
    }

    template <typename S, typename F>
    auto then(S&& s, F&& f) && {
        auto p = std::atomic_load(&_p);
        return p->then_r(p.unique(), std::forward<S>(s), std::forward<F>(f));
    }

    template <typename F>
    auto recover(F&& f) const& {
        auto p = std::atomic_load(&_p);
        return p->recover(std::forward<F>(f));
    }

    template <typename S, typename F>
    auto recover(S&& s, F&& f) const& {
        auto p = std::atomic_load(&_p);
        return p->recover(std::forward<S>(s), std::forward<F>(f));
    }

    template <typename F>
    auto recover(F&& f) && {
        auto p = std::atomic_load(&_p);
        return p->recover_r(p.unique(), std::forward<F>(f));
    }

    template <typename S, typename F>
    auto recover(S&& s, F&& f) && {
        auto p = std::atomic_load(&_p);
        return p->recover_r(p.unique(), std::forward<S>(s), std::forward<F>(f));
    }

    void detach() const {
        auto p = std::atomic_load(&_p);
        then([_hold = p](auto f){ }, [](){ });
    }
    /*
    bool cancel_try() {
        if (!_p.unique()) return false;
        std::weak_ptr<detail::shared_base<void>> p = _p;
        _p.reset();
        _p = p.lock();
        return !_p;
    }
     */
    void cancel() {
        std::atomic_store(&_p, ptr_t());
    }

    bool get_try() const& {
        auto p = std::atomic_load(&_p);
        return p->get_try();
    }

    boost::optional<std::exception_ptr> error() const {
        auto p = std::atomic_load(&_p);
        return p->_error;
    }

};

/**************************************************************************************************/

template <typename T>
class future<T, detail::enable_if_not_copyable<T>> {
    using ptr_t = std::shared_ptr<detail::shared_base<T>>;
    ptr_t _p;

    explicit future(ptr_t p) : _p(std::move(p)) { }
    future(const future&) = default;

    template <typename Signature, typename S, typename F>
    friend auto package(S, F)
        -> std::pair<detail::packaged_task_from_signature_t<Signature>,
                future<detail::result_of_t_<Signature>>>;

    template <typename Signature, typename S, typename F>
    friend auto package_with_broken_promise(S, F)
        ->std::pair<detail::packaged_task_from_signature_t<Signature>,
        future<detail::result_of_t_<Signature>>>;

    friend struct detail::shared_base<T>;

  public:
    using result_type = T;

    future() = default;
    future(future&&) noexcept = default;
    future& operator=(const future&) = delete;
    future& operator=(future&&) noexcept = default;

    bool valid() const { return static_cast<bool>(std::atomic_load(&_p)); }

    template <typename F>
    auto then(F&& f) && {
        auto p = std::atomic_load(&_p);
        return p->then_r(p.unique(), std::forward<F>(f)); 
    }

    template <typename S, typename F>
    auto then(S&& s, F&& f) && {
        auto p = std::atomic_load(&_p);
        return p->then_r(p.unique(), std::forward<S>(s), std::forward<F>(f));
    }

    template <typename F>
    auto recover(F&& f) && {
        auto p = std::atomic_load(&_p);
        return p->recover_r(p.unique(), std::forward<F>(f));
    }

    template <typename S, typename F>
    auto recover(S&& s, F&& f) && {
        auto p = std::atomic_load(&_p);
        return p->recover_r(p.unique(), std::forward<S>(s), std::forward<F>(f));
    }

    void detach() const {
        auto p = std::atomic_load(&_p);
        p->then_r(p.unique(), [_hold = p](auto f) {}, [](auto&&) {});
    }

    void cancel() {
        std::atomic_store(&_p, ptr_t());
    }

    /*
    bool cancel_try() {
        if (!_p.unique()) return false;
        std::weak_ptr<detail::shared_base<T>> p = _p;
        _p.reset();
        _p = p.lock();
        return !_p;
    }
    */

    auto get_try() const& {
        auto p = std::atomic_load(&_p);
        return p->get_try();
    }

    auto get_try() && {
        auto p = std::atomic_load(&_p);
        return p->get_try_r(p.unique());
    }

    boost::optional<std::exception_ptr> error() const {
        auto p = std::atomic_load(&_p);
        return p->_error;
    }
};

template <typename Sig, typename S, typename F>
auto package(S s, F f) -> std::pair<detail::packaged_task_from_signature_t<Sig>, future<detail::result_of_t_<Sig>>> {
    auto p = std::make_shared<detail::shared<Sig>>(std::move(s), std::move(f));
    return std::make_pair(detail::packaged_task_from_signature_t<Sig>(p),
            future<detail::result_of_t_<Sig>>(p));
}

template <typename Sig, typename S, typename F>
auto package_with_broken_promise(S s, F f) -> std::pair<detail::packaged_task_from_signature_t<Sig>, future<detail::result_of_t_<Sig>>> {
    auto p = std::make_shared<detail::shared<Sig>>(std::move(s), std::move(f));
    auto result = std::make_pair(detail::packaged_task_from_signature_t<Sig>(p),
        future<detail::result_of_t_<Sig>>(p));
    result.second._p->_error = std::make_exception_ptr(std::future_error(std::future_errc::broken_promise));
    result.second._p->_ready = true;
    return result;
}

/**************************************************************************************************/

namespace detail {

template <typename F, typename... Ts>
struct when_all_shared {
    // decay
    std::tuple<boost::optional<Ts>...>  _args;
    future<void>                        _holds[sizeof...(Ts)] {};
    std::atomic_size_t                  _remaining{sizeof...(Ts)};
<<<<<<< HEAD
    std::atomic_flag                    _error_happened = ATOMIC_FLAG_INIT;
=======
    std::atomic_flag                    _error_happened{ ATOMIC_FLAG_INIT };
>>>>>>> 8e73b399
    boost::optional<std::exception_ptr> _error;
    packaged_task<>                     _f;

    template <std::size_t index, typename FF>
    void done(FF& f) { 
        std::get<index>(_args) = std::move(f.get_try().value()); 
        if (--_remaining == 0) _f(); 
    }

    void failure(std::exception_ptr error) {
        auto before = _error_happened.test_and_set();
        if (before == false) {
            for (auto& h : _holds) h.cancel();
            _error = std::move(error);
            _f();
        }
    }

};

template <typename F, size_t S, typename R>
struct when_any_shared {
    // decay
    boost::optional<R>                  _arg;
    future<void>                        _holds[S]{};
    std::atomic_size_t                  _remaining{S};
    std::atomic_flag                    _value_received{ ATOMIC_FLAG_INIT };
    boost::optional<std::exception_ptr> _error;
    size_t                              _index;
    packaged_task<>                     _f;

    void failure(std::exception_ptr error) {
        if (--_remaining == 0) {
            _error = std::move(error);
            _f();
        }
    }

    template <size_t index, typename FF>
    void done(FF&& f) {
        auto before = _value_received.test_and_set();
        if (before == false) {
            _arg = std::move(std::forward<FF>(f).get_try().value());
            _index = index;
            _f();
        }
    }
};

inline void rethrow_if_false(bool x, boost::optional<std::exception_ptr>& p) {
    if (!x) std::rethrow_exception(p.get());;
}

template <typename F, typename Args, typename P, std::size_t... I>
auto apply_when_all_args_(const F& f, Args& args, P& p, std::index_sequence<I...>) {
    (void)std::initializer_list<int>{(rethrow_if_false(std::get<I>(args).is_initialized(), p->_error), 0)... };
    return f(std::move(std::get<I>(args).get())...);
}

template <typename F, typename P>
auto apply_when_all_args(const F& f, P& p) {
    return apply_when_all_args_(f, p->_args, p, std::make_index_sequence<std::tuple_size<decltype(p->_args)>::value>());
}

template <typename F, typename P>
auto apply_when_any_arg(const F& f, P& p) {
    if (p->_error) {
        std::rethrow_exception(p->_error.get());
    }

    return f(std::move(p->_arg.get()), p->_index);
}

template <std::size_t i, typename P, typename T>
void attach_when_arg_(const std::shared_ptr<P>& p, T a) {
    p->_holds[i] = std::move(a).recover([_w = std::weak_ptr<P>(p)](auto x){
        auto p = _w.lock(); if (!p) return;

        auto error = x.error();
        if (error) {
            p->failure(*error);
        }
        else {
            p->template done<i>(x);
        }
    });
}

template <typename P, typename... Ts, std::size_t... I>
void attach_when_args_(std::index_sequence<I...>, const std::shared_ptr<P>& p, Ts... a) {
    (void)std::initializer_list<int>{(attach_when_arg_<I>(p, a), 0)...};
}

template <typename P, typename... Ts>
void attach_when_args(const std::shared_ptr<P>& p, Ts... a) {
    attach_when_args_(std::make_index_sequence<sizeof...(Ts)>(), p, std::move(a)...);
}

} // namespace detail

/**************************************************************************************************/

template <typename S, typename F, typename... Ts>
auto when_all(S s, F f, future<Ts>... args) {
    using result_t = typename std::result_of<F(Ts...)>::type;

    auto shared = std::make_shared<detail::when_all_shared<F, Ts...>>();
    auto p = package<result_t()>(std::move(s), [_f = std::move(f), _p = shared] {
        return detail::apply_when_all_args(_f, _p);
    });
    shared->_f = std::move(p.first);

    detail::attach_when_args(shared, std::move(args)...);

    return std::move(p.second);
}

/**************************************************************************************************/

template <typename S, typename F, typename T, typename... Ts>
auto when_any(S s, F f, future<T> arg, future<Ts>... args) {
    using result_t = typename std::result_of<F(T, size_t)>::type;

    auto shared = std::make_shared<detail::when_any_shared<F, sizeof...(Ts)+1, T>>();
    auto p = package<result_t()>(std::move(s), [_f = std::move(f), _p = shared]{
        return detail::apply_when_any_arg(_f, _p);
    });
    shared->_f = std::move(p.first);

    detail::attach_when_args(shared, std::move(arg), std::move(args)...);

    return std::move(p.second);
}

/**************************************************************************************************/

namespace detail
{
    template <typename T>
    struct value_storer
    {
        template <typename C, typename F>
        static void store(C& c, F&& f, size_t index) {
            c._results = std::move(*std::forward<F>(f).get_try());
            c._index = index;
        }
    };

    template <typename T>
    struct value_storer<std::vector<T>>
    {
        template <typename C, typename F>
        static void store(C& c, F&& f, size_t index) {
            c._results[index] = std::move(*std::forward<F>(f).get_try());
        }
    };

    template <bool Indxed, typename R>
    struct result_creator;

    template <>
    struct result_creator<true, void>
    {
        template <typename C>
        static auto go(C& context) { return context._f(context._index); }
    };

    template <>
    struct result_creator<false, void>
    {
        template <typename C>
        static auto go(C& context) { return context._f(); }
    };
    
    template <typename R>
    struct result_creator<true, R>
    {
        template <typename C>
        static auto go(C& context) { return context._f(context._results, context._index); }
    };

    template <typename R>
    struct result_creator<false, R>
    {
        template <typename C>
        static auto go(C& context) { return context._f(context._results); }
    };



    template<typename F, bool Indexed, typename R>
    struct context_result
    {
        using result_type = R;

        R                                     _results;
        boost::optional<std::exception_ptr>   _error;
        size_t                                _index;
        F                                     _f;

        context_result(F f, size_t s)
            : _f(std::move(f))
        {
            init(_results, s);
        }

        template <typename T>
        void init(std::vector<T>& v, size_t s) {
            v.resize(s);
        }

        template <typename T>
        void init(T&, size_t) {}

        template <typename FF>
        void apply(FF&& f, size_t index) {
            value_storer<R>::store(*this, std::forward<FF>(f), index);
        }

        void apply(std::exception_ptr error, size_t) {
            _error = std::move(error);
        }

        auto operator()() {
            return result_creator<Indexed,R>::go(*this);
        }
    };

    template<typename F, bool Indexed>
    struct context_result<F, Indexed, void>
    {
        boost::optional<std::exception_ptr>   _error;
        size_t                                _index;
        F                                     _f;

        context_result(F f, size_t)
            : _f(std::move(f))
        {}

        template <typename FF>
        void apply(FF&&, size_t index) {
            _index = index;
        }

        void apply(std::exception_ptr error, size_t) {
            _error = std::move(error);
        }

        auto operator()() {
            return result_creator<Indexed, void>::go(*this);
        }
    };

    /**************************************************************************************************/

    /*
     * This specialization is used for cases when only one ready future is enough to move forward.
     * In case of when_any, the first successfull future triggers the continuation. All others are cancelled.
     * In case of when_all, after the first error, this future cannot be fullfilled anymore and so we cancel the
     * all the others.
     */
    struct single_trigger
    {
        template <typename C, typename F>
        static bool go(C& context, F&& f, size_t index) {
            auto before = context._single_event_trigger.test_and_set();
            if (!before) {
                for (auto& h : context._holds) h.cancel();
                context.apply(std::forward<F>(f), index);
                context._f();
                return true;
            }
            return false;
        }
    };

    /*
    * This specialization is used for cases when all futures must be fulfilled before the continuation is triggered.
    * In case of when_any it means, that the error case handling is started, because all futures failed.
    * In case of when_all it means, that after all futures were fulfilled, the continuation is started.
    */
    struct all_trigger
    {
        template <typename C, typename F>
        static bool go(C& context, F&& f, size_t index) {
            context.apply(std::forward<F>(f), index);
            if (--context._remaining == 0) {
                context._f();
                return true;
            }
            return false;
        }

        template <typename C>
        static bool go(C& context, std::exception_ptr error, size_t index) {
            if (--context._remaining == 0) {
                context.apply(std::move(error), index);
                context._f();
                return true;
            }
            return false;
        }
    };

    template <typename CR, typename F, typename ResultCollector, typename FailureCollector>
    struct common_context : CR
    {
        std::atomic_size_t                    _remaining;
        std::atomic_flag                      _single_event_trigger = ATOMIC_FLAG_INIT;
        std::vector<future<void>>             _holds;
        packaged_task<>                       _f;

        common_context(F f, size_t s)
            : CR(std::move(f), s)
            , _remaining(s)
            , _holds(_remaining)
        {}

        auto execute() {
            if (this->_error) {
                std::rethrow_exception(this->_error.get());
            }
            return CR::operator()();
        }

        void failure(std::exception_ptr& error, size_t index) {
            if (FailureCollector::go(*this, error, index)) {
                for (auto& h : _holds) {
                    h.cancel_try();
                }
            }
        }

        template <typename FF>
        void done(FF&& f, size_t index) {
            ResultCollector::go(*this, std::forward<FF>(f), index);
        }
    };

    /**************************************************************************************************/

    template <typename C, typename T>
    void attach_tasks(size_t index, const std::shared_ptr<C>& context, T a) {
        context->_holds[index] = std::move(a).recover([_context = std::weak_ptr<C>(context), _i = index](auto x){
            auto p = _context.lock(); if (!p) return;
            auto error = x.error();
            if (error) {
                p->failure(*error, _i);
            }
            else {
                p->done(std::move(x), _i);
            }
        });
    }

    template <typename R, typename C>
    struct create_range_of_futures {

        template<typename S, typename F, typename I>
        static auto do_it(S&& s, F&& f, I first, I last) {
            assert(first != last);

            auto context = std::make_shared<C>(std::forward<F>(f), std::distance(first, last));
            auto p = package<R()>(std::move(s), [_c = context]{
                return _c->execute();
            });

            context->_f = std::move(p.first);

            size_t index(0);
            std::for_each(first, last, [&index, &context](auto item) {
                attach_tasks(index++, context, item);
            });

            return std::move(p.second);
        }
    };

}

/**************************************************************************************************/

template <typename S, // models task scheduler
          typename F, // models functional object
          typename I> // models ForwardIterator that reference to a range of futures of the same type
auto when_all(S schedule, F f, const std::pair<I, I>& range) {
    using param_t = typename std::iterator_traits<I>::value_type::result_type;
    using result_t = typename detail::result_of_when_all_t<F, param_t>::result_type;
    using context_result_t = std::conditional_t<std::is_same<void, param_t>::value, void, std::vector<param_t>>;
    using context_t = detail::common_context<detail::context_result<F, false, context_result_t>, 
                                             F, 
                                             detail::all_trigger, 
                                             detail::single_trigger>;


    if (range.first == range.second) {
        auto p = package<result_t()>(std::move(schedule), 
                                     detail::context_result<F, false, context_result_t>(std::move(f), 0));
        schedule(std::move(p.first));
        return std::move(p.second);
    }

    return detail::create_range_of_futures<result_t,context_t>::do_it(std::move(schedule),
                                                                      std::move(f), 
                                                                      range.first, range.second);
}

/**************************************************************************************************/

template <typename S, // models task scheduler
          typename F, // models functional object
          typename I> // models ForwardIterator that reference to a range of futures of the same type
auto when_any(S schedule, F f, const std::pair<I, I>& range) {
    using param_t = typename std::iterator_traits<I>::value_type::result_type;
    using result_t = typename detail::result_of_when_any_t<F, param_t>::result_type;
    using context_result_t = std::conditional_t<std::is_same<void, param_t>::value, void, param_t>;
    using context_t = detail::common_context<detail::context_result<F, true, context_result_t>, 
                                             F, 
                                             detail::single_trigger, 
                                             detail::all_trigger>;

    if (range.first == range.second) {
        auto p = package_with_broken_promise<result_t()>(std::move(schedule), 
                                                         detail::context_result<F, true, context_result_t>(std::move(f), 0));
        return std::move(p.second);
    }

    return detail::create_range_of_futures<result_t, context_t>::do_it(std::move(schedule),
                                                                       std::move(f),
                                                                       range.first, range.second);
}

/**************************************************************************************************/

template <typename S, typename F, typename ...Args>
auto async(S schedule, F&& f, Args&&... args)
        -> future<std::result_of_t<F (Args...)>>
{
    auto p = package<std::result_of_t<F(Args...)>()>(schedule,
        std::bind(std::forward<F>(f), std::forward<Args>(args)...));

    schedule(std::move(p.first));
    
    return std::move(p.second);
}

/**************************************************************************************************/

namespace detail {

/**************************************************************************************************/

template <typename F, typename... Args>
void shared_base<void>::set_value(const F& f, Args&&... args) {
    f(std::forward<Args>(args)...);
    then_t then;
    {
        std::unique_lock<std::mutex> lock(_mutex);
        _ready = true;
        then = std::move(_then);
    }
    for (const auto& e : then) 
        e.first(e.second);
}


template <typename S, typename F>
auto shared_base<void>::recover(S s, F f) -> future<std::result_of_t<F(future<void>)>>
 {
    auto p = package<std::result_of_t<F(future<void>)>()>(s,
        [_f = std::move(f), _p = future<void>(this->shared_from_this())] {
            return _f(_p);
        });

    bool ready;
    {
        std::unique_lock<std::mutex> lock(_mutex);
        ready = _ready;
        if (!ready) 
            _then.emplace_back(std::move(s), std::move(p.first));
    }
    if (ready) 
        s(std::move(p.first));

    return std::move(p.second);
}

template <typename T>
template <typename F, typename... Args>
void shared_base<T, enable_if_copyable<T>>::set_value(const F& f, Args&&... args) {
    _result = f(std::forward<Args>(args)...);
    then_t then;
    {
        std::unique_lock<std::mutex> lock(_mutex);
        _ready = true;
        then = std::move(_then);
    }
    for (const auto& e : then) e.first(e.second);
}

template <typename T>
template <typename F, typename... Args>
void shared_base<T, enable_if_not_copyable<T>>::set_value(const F& f, Args&&... args) {
    _result = f(std::forward<Args>(args)...);
    then_t then;
    {
        std::unique_lock<std::mutex> lock(_mutex);
        _ready = true;
        then = std::move(_then);
    }
    if (then.first) then.first(then.second);
}

#if 0
/*
    REVIST (sparent) : This is doing reduction on future<void> we also need to do the same for
    other result types.
*/

template <>
template <typename F, typename... Args>
void shared_base<future<void>>::set_value(const F& f, Args&&... args) {
    _result = f(std::forward<Args>(args)...).then([_p = this->shared_from_this()]() {
        auto& self = *_p;
        then_t then;
        {
        std::unique_lock<std::mutex> lock(self._mutex);
        self._ready = true;
        then = std::move(self._then);
        }
        for (const auto& e : then) e.first(e.second);
    });
}
#endif

/**************************************************************************************************/

void async_(std::function<void()>);
void async_(std::chrono::system_clock::time_point, std::function<void()>);

/**************************************************************************************************/

} // namespace detail

/**************************************************************************************************/

#if STLAB_TASK_SYSTEM == STLAB_TASK_SYSTEM_LIBDISPATCH

struct default_scheduler {
    using result_type = void;


    template <typename F>
    void operator()(std::chrono::system_clock::time_point when, F f) {

        using namespace std::chrono;

        if (when == system_clock::time_point()) {
            operator()(std::move(f));
            return;
        }

        using f_t = decltype(f);

        dispatch_after_f(dispatch_time(0, duration_cast<nanoseconds>(when - system_clock::now()).count()),
                dispatch_get_global_queue(DISPATCH_QUEUE_PRIORITY_DEFAULT, 0),
                new f_t(std::move(f)),
                [](void* f_) {
                    auto f = static_cast<f_t*>(f_);
                    (*f)();
                    delete f;
                });
    }

    template <typename F>
    void operator()(F f) {
        using f_t = decltype(f);

        dispatch_async_f(dispatch_get_global_queue(DISPATCH_QUEUE_PRIORITY_DEFAULT, 0),
                new f_t(std::move(f)),
                [](void* f_) {
                    auto f = static_cast<f_t*>(f_);
                    (*f)();
                    delete f;
                });
    }
};

struct main_scheduler {
    using result_type = void;

    template <typename F>
    void operator()(F f) {
        using f_t = decltype(f);

        dispatch_async_f(dispatch_get_main_queue(),
                new f_t(std::move(f)), [](void* f_) {
                    auto f = static_cast<f_t*>(f_);
                    (*f)();
                    delete f;
                });
    }
};

#elif STLAB_TASK_SYSTEM == STLAB_TASK_SYSTEM_EMSCRIPTEN

struct default_scheduler {
    using result_type = void;

    template <typename F>
    void operator()(F f) {
        // REVISIT (sparent) : Using a negative timeout may give better performance. Need to test.
        using f_t = decltype(f);

        emscripten_async_call([](void* f_) {
                    auto f = static_cast<f_t*>(f_);
                    (*f)();
                    delete f;
                }, new f_t(std::move(f)), 0);
    }
};

using main_scheduler = default_scheduler;

#elif  (STLAB_TASK_SYSTEM == STLAB_TASK_SYSTEM_PORTABLE) \
    || (STLAB_TASK_SYSTEM == STLAB_TASK_SYSTEM_PNACL) \
    || (STLAB_TASK_SYSTEM == STLAB_TASK_SYSTEM_WINDOWS)


struct default_scheduler {
    using result_type = void;

    template <typename F>
    void operator()(std::chrono::system_clock::time_point when, F f) {
        detail::async_(when, std::move(f));
    }

    template <typename F>
    void operator()(F f) {
        detail::async_(std::move(f));
    }
};

// TODO (sparent) : We need a main task scheduler for STLAB_TASK_SYSTEM_WINDOWS

#if STLAB_TASK_SYSTEM == STLAB_TASK_SYSTEM_PNACL

struct main_scheduler {
    using result_type = void;

    template <typename F>
    void operator()(F f) {
        using f_t = decltype(f);

        pp::Module::Get()->core()->CallOnMainThread(0,
            pp::CompletionCallback([](void* f_, int32_t) {
                auto f = static_cast<f_t*>(f_);
                (*f)();
                delete f;
            }, new f_t(std::move(f))), 0);
    }
};

#elif STLAB_TASK_SYSTEM == STLAB_TASK_SYSTEM_WINDOWS

class task_system
{
public:
    template <typename F>
    void async_(F&& f) {
        auto work = CreateThreadpoolWork(&callback_impl<F>,
            new F(std::forward<F>(f)),
            nullptr);
        if (work == nullptr) {
            throw std::bad_alloc();
        }
        SubmitThreadpoolWork(work);
    }

    template <typename F>
    void async_(std::chrono::system_clock::time_point when, F&& f) {

        auto timer = CreateThreadpoolTimer(&timer_callback_impl<F>,
            new F(std::forward<F>(f)),
            nullptr);
        if (timer == nullptr) {
            throw std::bad_alloc();
        }

        auto file_time = time_point_to_FILETIME(when);

        SetThreadpoolTimer(timer,
            &file_time,
            0,
            0);
    }
private:

    template <typename F>
    static void CALLBACK callback_impl(PTP_CALLBACK_INSTANCE /*instance*/,
        PVOID                 parameter,
        PTP_WORK              /*Work*/) {
        std::unique_ptr<F> f(static_cast<F*>(parameter));
        (*f)();
    }

    template <typename F>
    static void CALLBACK timer_callback_impl(PTP_CALLBACK_INSTANCE /*Instance*/,
        PVOID                 parameter,
        PTP_TIMER             /*timer*/) {
        std::unique_ptr<F> f(static_cast<F*>(parameter));
        (*f)();
    }

    FILETIME time_point_to_FILETIME(const std::chrono::system_clock::time_point& when) {
        FILETIME ft = { 0, 0 };
        SYSTEMTIME st = { 0 };
        time_t t = std::chrono::system_clock::to_time_t(when);
        tm utc_tm;
        if (!gmtime_s(&utc_tm, &t)) {
            st.wSecond = static_cast<WORD>(utc_tm.tm_sec);
            st.wMinute = static_cast<WORD>(utc_tm.tm_min);
            st.wHour = static_cast<WORD>(utc_tm.tm_hour);
            st.wDay = static_cast<WORD>(utc_tm.tm_mday);
            st.wMonth = static_cast<WORD>(utc_tm.tm_mon + 1);
            st.wYear = static_cast<WORD>(utc_tm.tm_year + 1900);
            st.wMilliseconds = std::chrono::duration_cast<std::chrono::milliseconds>(when.time_since_epoch()).count() % 1000;
            SystemTimeToFileTime(&st, &ft);
        }
        return ft;
    }
};

#elif STLAB_TASK_SYSTEM == STLAB_TASK_SYSTEM_PORTABLE

// TODO (sparent) : provide a scheduler and run-loop - this is provide for testing on mac
struct main_scheduler {
    using result_type = void;

    #if __APPLE__
    template <typename F>
    void operator()(F f) {
        using f_t = decltype(f);

        ::dispatch_async_f(dispatch_get_main_queue(),
                new f_t(std::move(f)), [](void* f_) {
                    auto f = static_cast<f_t*>(f_);
                    (*f)();
                    delete f;
                });
    }
    #endif
};
#endif

#endif

/**************************************************************************************************/

template <typename T>
future<T> make_ready_future(T&& x) {
    auto p = package<T(T)>(default_scheduler(), [](auto&& x) { return x; });
    p.first(x);
    return p.second;
}

inline future<void> make_ready_future() {
    auto p = package<void()>(default_scheduler(), [](){});
    p.first();
    return p.second;
}

/**************************************************************************************************/

} // namespace stlab

/**************************************************************************************************/

#endif

/**************************************************************************************************/<|MERGE_RESOLUTION|>--- conflicted
+++ resolved
@@ -891,11 +891,7 @@
     std::tuple<boost::optional<Ts>...>  _args;
     future<void>                        _holds[sizeof...(Ts)] {};
     std::atomic_size_t                  _remaining{sizeof...(Ts)};
-<<<<<<< HEAD
-    std::atomic_flag                    _error_happened = ATOMIC_FLAG_INIT;
-=======
     std::atomic_flag                    _error_happened{ ATOMIC_FLAG_INIT };
->>>>>>> 8e73b399
     boost::optional<std::exception_ptr> _error;
     packaged_task<>                     _f;
 
@@ -908,7 +904,6 @@
     void failure(std::exception_ptr error) {
         auto before = _error_happened.test_and_set();
         if (before == false) {
-            for (auto& h : _holds) h.cancel();
             _error = std::move(error);
             _f();
         }
@@ -1160,15 +1155,13 @@
     struct single_trigger
     {
         template <typename C, typename F>
-        static bool go(C& context, F&& f, size_t index) {
+        static void go(C& context, F&& f, size_t index) {
             auto before = context._single_event_trigger.test_and_set();
             if (!before) {
                 for (auto& h : context._holds) h.cancel();
                 context.apply(std::forward<F>(f), index);
                 context._f();
-                return true;
             }
-            return false;
         }
     };
 
@@ -1180,23 +1173,17 @@
     struct all_trigger
     {
         template <typename C, typename F>
-        static bool go(C& context, F&& f, size_t index) {
+        static void go(C& context, F&& f, size_t index) {
             context.apply(std::forward<F>(f), index);
-            if (--context._remaining == 0) {
-                context._f();
-                return true;
-            }
-            return false;
+            if (--context._remaining == 0) context._f();
         }
 
         template <typename C>
-        static bool go(C& context, std::exception_ptr error, size_t index) {
+        static void go(C& context, std::exception_ptr error, size_t index) {
             if (--context._remaining == 0) {
                 context.apply(std::move(error), index);
                 context._f();
-                return true;
             }
-            return false;
         }
     };
 
@@ -1222,11 +1209,7 @@
         }
 
         void failure(std::exception_ptr& error, size_t index) {
-            if (FailureCollector::go(*this, error, index)) {
-                for (auto& h : _holds) {
-                    h.cancel_try();
-                }
-            }
+            FailureCollector::go(*this, error, index);
         }
 
         template <typename FF>
