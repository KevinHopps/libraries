--- conflicted
+++ resolved
@@ -36,22 +36,12 @@
 
     def configure(self):
         ConanFile.configure(self)
-        
-<<<<<<< HEAD
-        self.options["boost"].shared=True
-        self.options["boost"].without_chrono=False
-        self.options["boost"].without_system=False
-        self.options["boost"].without_timer=False
 
+        self.options["boost"].shared = True
+
+        self.options["boost"].without_system = False
         self.options["boost"].without_test = not self.options.tests
         self.options["boost"].without_exception = not self.options.tests # required by Boost.Test
-=======
-        self.options["boost"].shared = True
-        
-        self.options["boost"].without_system = False
-        self.options["boost"].without_test = False
-        self.options["boost"].without_exception = False # required by Boost.Test
->>>>>>> 26aa9c83
 
         self.options["boost"].without_atomic = True
         self.options["boost"].without_chrono = True
@@ -89,7 +79,9 @@
             cmake.definitions["CMAKE_CXX_STANDARD"] = 17
         cmake.configure()
         cmake.build()
-        cmake.test(output_on_failure=True)
+        
+        if self.options.tests:
+            cmake.test(output_on_failure=True)
 
     def imports(self):
         self.copy("*.dll", "./bin", "bin")
