sudo: required
dist: trusty
language: cpp

cache:
  directories:
    - $HOME/.conan

addons:
  apt:
    sources:
      - sourceline: "deb http://apt.llvm.org/precise/ llvm-toolchain-precise-3.8 main"
        key_url : "http://apt.llvm.org/llvm-snapshot.gpg.key"
      - ubuntu-toolchain-r-test
      - george-edison55-precise-backports
    packages:
      - g++-5
      - clang-3.8
      - cmake
      - cmake-data

branches:
  except: /pr\/.*/
  
before_install:
  - pip install --user conan

script:
  - .travis/build.sh
  
matrix:
  include:
    #
    # Mac Clang, Debug & Release
    #
    - os: osx
      compiler: clang
      osx_image: xcode8
      before_install: pip install conan
      env:
        build_type=debug
        options="-D stlab_testing=ON"
        
    - os: osx
      compiler: clang
      osx_image: xcode8
      before_install: pip install conan
      env:
        build_type=release
        options="-D stlab_testing=ON"

    #
    # Linux Clang, Debug & Release
    #
    - os: linux
      compiler: clang
      env:
        build_type=debug
        options="-D stlab_testing=ON"
        
    - os: linux
      compiler: clang
      env:
        build_type=release
        options="-D stlab_testing=ON"

    #
    # Linux GCC, Debug & Release
    #
    - os: linux
      compiler: gcc
      env:
        build_type=debug
        options="-D stlab_testing=ON"

    - os: linux
      compiler: gcc
      env:
        build_type=release
        options="-D stlab_testing=ON"

    #
    # Address sanitizer
    #
    - os: linux
      compiler: clang
      env:
        build_type=debug
        flags="-fsanitize=address;-fno-omit-frame-pointer;"
        options="-D stlab_testing=ON"

    #
    # Undefined behavior sanitizer
    #
    - os: linux
      compiler: clang
      env:
        build_type=debug
        flags="-fsanitize=undefined;-fno-omit-frame-pointer;"
        options="-D stlab_testing=ON"

    #
    # Thread sanitizer
    #
    - os: linux
      compiler: clang
      env:
        build_type=debug
        TSAN_OPTIONS="suppressions=${TRAVIS_BUILD_DIR}/test/sanitizer_suppressions"
        flags="-fsanitize=thread;-fno-omit-frame-pointer;"
        options="-D stlab_testing=ON"

    #
    # Coverage
    #
    - os: linux
      compiler: gcc
      env:
        build_type=debug
        coverage=TRUE
        options="-D stlab_testing=ON -D coverage=ON"
      packages:
        - lcov
      after_success:
        - cd build
        - bash <(curl -s https://codecov.io/bash) -X fix

    #
    # Coverity
    #
    - os: linux
      compiler: clang
      env:
        build_type=debug
        options="-D stlab_testing=ON"
      before_install:
<<<<<<< HEAD
        - sudo pip install conan
=======
        - pip install --user conan
>>>>>>> 51fa07c6
        - echo -n | openssl s_client -connect scan.coverity.com:443 | sed -ne '/-BEGIN CERTIFICATE-/,/-END CERTIFICATE-/p' | sudo tee -a /etc/ssl/certs/ca-
      addons:
        apt:
          sources:
            - sourceline: "deb http://apt.llvm.org/precise/ llvm-toolchain-precise-3.8 main"
              key_url : "http://apt.llvm.org/llvm-snapshot.gpg.key"
            - ubuntu-toolchain-r-test
            - george-edison55-precise-backports
          packages:
            - g++-5
            - clang-3.8
            - cmake
            - cmake-data
        coverity_scan:
          project:
            name: "stlab/libraries"
            description: "Build submitted via Travis CI"
          notification_email: fosterb@gmail.com
          build_command_prepend: ""
          build_command: ".travis/build.sh"
          branch_pattern: coverity

<<<<<<< HEAD
  exclude:
    - os: osx
      compiler: gcc

branches:
  except: /pr\/.*/
  
before_install:
  - sudo pip install conan
  
script:
  - .travis/build.sh
  
=======
>>>>>>> 51fa07c6
notifications:
  recipients:
    - felix@petriconi.net
  email:
    on_success: change
    on_failure: always
  slack:
    on_success: always
    on_failure: always
    rooms:
      secure: wVoguAsrN2FIKS3TyxQeg0SvIySuaUu1lRgO1KQBoOeLOBUedNy90futkLyPVMs1snK3M2aq6iMW5OqWRq/GdKXbfjFTpiUcObolq7tOXaXwwCAUufC+tCYpQqzZaKbw2lhWqTd4xd/GzmupRBEVeW3pKPR/avLCLUq/uJtz2MvAOFE6u0uvIPqvIgaEPq8tQ5qPNn8oTiU7uozqXk+/aQxMoj/W+mK6r/U8ISQM8DNRJy1k+WadfPfarTH21rJgfsZbWoKHjhxc5ysk+VPnTu7gg1rBcSu2Q/91LNQTSUBGNvd+bjyQ55zaCjZOsz832AmIOjy06OtpvvYbeJRtw+saJv44LTbwjiIwyAUCnPB0D9pnyA5NIdBOsGNuwWuyBrtawzbum71tdAjW/PpMgm5vT5ouLWWw9+0zk0nR0E3fxY0KodUKz8Ct6qwwtt3HfcD1Q1NU1wBOzfAROOi3CeazOOpbsLC///ysuxhIkJBd068b+/EUSyEuQNUkMJj8EC2DxNtsZrk6/tihnATbdWb4o/0D2t0MqGsYmOPeWAtaTyeOkr9nLYxSbwC94mu8YmNN9A9/FJKd0Pa0IKACLvgup0sAXLOJjPEfvYz1s8WQBAlCe03NOS/9eOrSXv2nKFw/YiMinBUEqQfrucwV7vfD0m2LsE1S+u4N5ozqw48=<|MERGE_RESOLUTION|>--- conflicted
+++ resolved
@@ -134,11 +134,7 @@
         build_type=debug
         options="-D stlab_testing=ON"
       before_install:
-<<<<<<< HEAD
-        - sudo pip install conan
-=======
         - pip install --user conan
->>>>>>> 51fa07c6
         - echo -n | openssl s_client -connect scan.coverity.com:443 | sed -ne '/-BEGIN CERTIFICATE-/,/-END CERTIFICATE-/p' | sudo tee -a /etc/ssl/certs/ca-
       addons:
         apt:
@@ -161,22 +157,6 @@
           build_command: ".travis/build.sh"
           branch_pattern: coverity
 
-<<<<<<< HEAD
-  exclude:
-    - os: osx
-      compiler: gcc
-
-branches:
-  except: /pr\/.*/
-  
-before_install:
-  - sudo pip install conan
-  
-script:
-  - .travis/build.sh
-  
-=======
->>>>>>> 51fa07c6
 notifications:
   recipients:
     - felix@petriconi.net
